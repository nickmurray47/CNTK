# Copyright (c) Microsoft. All rights reserved.

# Licensed under the MIT license. See LICENSE.md file in the project root
# for full license information.
# ==============================================================================

from __future__ import print_function
import os
import math
import argparse
import numpy as np
import cntk
import _cntk_py

# default Paths relative to current python file.
abs_path   = os.path.dirname(os.path.abspath(__file__))
model_path = os.path.join(abs_path, "Models")

# model dimensions
image_height = 32
image_width  = 32
num_channels = 3  # RGB
num_classes  = 10

# Create a minibatch source.
def create_image_mb_source(map_file, mean_file, train, total_number_of_samples):
    if not os.path.exists(map_file) or not os.path.exists(mean_file):
        raise RuntimeError("File '%s' or '%s' does not exist. Please run install_cifar10.py from DataSets/CIFAR-10 to fetch them" %
                           (map_file, mean_file))

    # transformation pipeline for the features has jitter/crop only when training
    transforms = []
    if train:
        transforms += [
            cntk.io.ImageTransform.crop(crop_type='randomside', side_ratio=0.8, jitter_type='uniratio') # train uses jitter
        ]

    transforms += [
        cntk.io.ImageTransform.scale(width=image_width, height=image_height, channels=num_channels, interpolations='linear'),
        cntk.io.ImageTransform.mean(mean_file)
    ]

    # deserializer
    return cntk.io.MinibatchSource(
        cntk.io.ImageDeserializer(map_file, cntk.io.StreamDefs(
            features = cntk.io.StreamDef(field='image', transforms=transforms), # first column in map file is referred to as 'image'
            labels   = cntk.io.StreamDef(field='label', shape=num_classes))),   # and second as 'label'
        randomize=train,
        epoch_size=total_number_of_samples,
        multithreaded_deserializer = True)

# Create the network.
def create_conv_network():

    # Input variables denoting the features and label data
    feature_var = cntk.ops.input_variable((num_channels, image_height, image_width))
    label_var = cntk.ops.input_variable((num_classes))

    # apply model to input
    scaled_input = cntk.ops.element_times(cntk.ops.constant(0.00390625), feature_var)

    with cntk.layers.default_options(activation=cntk.ops.relu, pad=True):
        z = cntk.models.Sequential([
            cntk.models.LayerStack(2, lambda : [
                cntk.layers.Convolution2D((3,3), 64),
                cntk.layers.Convolution2D((3,3), 64),
                cntk.layers.MaxPooling((3,3), (2,2))
            ]),
            cntk.models.LayerStack(2, lambda i: [
                cntk.layers.Dense([256,128][i]),
                cntk.layers.Dropout(0.5)
            ]),
            cntk.layers.Dense(num_classes, activation=None)
        ])(scaled_input)

    # loss and metric
    ce = cntk.ops.cross_entropy_with_softmax(z, label_var)
    pe = cntk.ops.classification_error(z, label_var)

    cntk.utils.log_number_of_parameters(z) ; print()

    return {
        'feature': feature_var,
        'label': label_var,
        'ce' : ce,
        'pe' : pe,
        'output': z
    }


# Create trainer
def create_trainer(network, epoch_size, num_quantization_bits, block_size, warm_up):
    # Set learning parameters
    lr_per_sample     = [0.0015625]*20 + [0.00046875]*20 + [0.00015625]*20 + [0.000046875]*10 + [0.000015625]
    lr_schedule       = cntk.learning_rate_schedule(lr_per_sample, unit=cntk.learner.UnitType.sample, epoch_size=epoch_size)
    mm_time_constant  = [0]*20 + [600]*20 + [1200]
    mm_schedule       = cntk.learner.momentum_as_time_constant_schedule(mm_time_constant, epoch_size=epoch_size)
    l2_reg_weight     = 0.002

    # Create learner
    if block_size != None and num_quantization_bits != 32:
        raise RuntimeError("Block momentum cannot be used with quantization, please remove quantized_bits option.")

    local_learner = cntk.learner.momentum_sgd(network['output'].parameters,
                                              lr_schedule, mm_schedule,
                                              l2_regularization_weight=l2_reg_weight)

    if block_size != None:
        parameter_learner = cntk.distributed.block_momentum_distributed_learner(local_learner, block_size=block_size)
    else:
        parameter_learner = cntk.distributed.data_parallel_distributed_learner(local_learner, num_quantization_bits=num_quantization_bits, distributed_after=warm_up)

    # Create trainer
    return cntk.Trainer(network['output'], network['ce'], network['pe'], parameter_learner)

# Train and test
def train_and_test(network, trainer, train_source, test_source, progress_printer, minibatch_size, epoch_size, restore, profiling=False):

    # define mapping from intput streams to network inputs
    input_map = {
        network['feature']: train_source.streams.features,
        network['label']: train_source.streams.labels
    }

    training_session = cntk.training_session(
        training_minibatch_source = train_source,
        trainer = trainer,
        model_inputs_to_mb_source_mapping = input_map,
        mb_size_schedule = cntk.minibatch_size_schedule(minibatch_size),
<<<<<<< HEAD
        progress_printer = progress_printer,
#        checkpoint_frequency = epoch_size,
=======
        progress_printer = progress_printer, 
        checkpoint_frequency = epoch_size, 
>>>>>>> b1597810
        checkpoint_filename = os.path.join(model_path, "ConvNet_CIFAR10_DataAug"),
#        save_all_checkpoints = False,
        progress_frequency=epoch_size,
        cv_source = test_source,
        cv_mb_size_schedule=cntk.minibatch_size_schedule(minibatch_size),
#        cv_frequency = epoch_size,
        restore=restore)

    # Train all minibatches
<<<<<<< HEAD
=======
    if profiling:
        cntk.start_profiler(sync_gpu=True)

>>>>>>> b1597810
    training_session.train()

    if profiling:
        cntk.stop_profiler()

# Train and evaluate the network.
<<<<<<< HEAD
def convnet_cifar10_dataaug(train_data, test_data, mean_data, minibatch_size=64, epoch_size=50000, num_quantization_bits=32,
                            block_size=3200, warm_up=0, max_epochs=2, restore=False, log_to_file=None,
                            num_mbs_per_log=None, gen_heartbeat=False):
=======
def convnet_cifar10_dataaug(train_data, test_data, mean_data, minibatch_size=64, epoch_size=50000, num_quantization_bits=32, 
                            block_size=3200, warm_up=0, max_epochs=2, restore=False, log_to_file=None, 
                            num_mbs_per_log=None, gen_heartbeat=False, profiling=False):
>>>>>>> b1597810
    _cntk_py.set_computation_network_trace_level(0)

    progress_printer = cntk.utils.ProgressPrinter(
        freq=num_mbs_per_log,
        tag='Training',
        log_to_file=log_to_file,
        rank=cntk.distributed.Communicator.rank(),
        gen_heartbeat=gen_heartbeat,
        num_epochs=max_epochs)

    network = create_conv_network()
    trainer = create_trainer(network, epoch_size, num_quantization_bits, block_size, warm_up)
    train_source = create_image_mb_source(train_data, mean_data, train=True, total_number_of_samples=max_epochs * epoch_size)
    test_source = create_image_mb_source(test_data, mean_data, train=False, total_number_of_samples=cntk.io.FULL_DATA_SWEEP)
<<<<<<< HEAD
    train_and_test(network, trainer, train_source, test_source, progress_printer, minibatch_size, epoch_size, restore)

=======
    train_and_test(network, trainer, train_source, test_source, progress_printer, minibatch_size, epoch_size, restore, profiling)
 
>>>>>>> b1597810

if __name__=='__main__':

    parser = argparse.ArgumentParser()
    data_path  = os.path.join(abs_path, "..", "..", "..", "DataSets", "CIFAR-10")

    parser.add_argument('-datadir', '--datadir', help='Data directory where the CIFAR dataset is located', required=False, default=data_path)
    parser.add_argument('-outputdir', '--outputdir', help='Output directory for checkpoints and models', required=False, default=None)
    parser.add_argument('-logdir', '--logdir', help='Log file', required=False, default=None)
    parser.add_argument('-n', '--num_epochs', help='Total number of epochs to train', type=int, required=False, default='160')
    parser.add_argument('-m', '--minibatch_size', help='Minibatch size', type=int, required=False, default='64')
    parser.add_argument('-e', '--epoch_size', help='Epoch size', type=int, required=False, default='50000')
    parser.add_argument('-q', '--quantized_bits', help='Number of quantized bits used for gradient aggregation', type=int, required=False, default='32')
    parser.add_argument('-a', '--distributed_after', help='Number of samples to train with before running distributed', type=int, required=False, default='0')
    parser.add_argument('-b', '--block_samples', type=int, help="Number of samples per block for block momentum (BM) distributed learner (if 0 BM learner is not used)", required=False, default=None)
    parser.add_argument('-r', '--restart', help='Indicating whether to restart from scratch (instead of restart from checkpoint file by default)', action='store_true')
    parser.add_argument('-device', '--device', type=int, help="Force to run the script on a specified device", required=False, default=None)
    parser.add_argument('-profile', '--profile', help="Turn on profiling", action='store_true', default=False)

    args = vars(parser.parse_args())

    if args['outputdir'] is not None:
        model_path = args['outputdir'] + "/models"
    if args['datadir'] is not None:
        data_path = args['datadir']
    if args['logdir'] is not None:
        log_dir = args['logdir']
    if args['device'] is not None:
        cntk.device.set_default_device(cntk.device.gpu(args['device']))

    mean_data=os.path.join(data_path, 'CIFAR-10_mean.xml')
    train_data=os.path.join(data_path, 'train_map.txt')
    test_data=os.path.join(data_path, 'test_map.txt')

    try:
        convnet_cifar10_dataaug(train_data, test_data, mean_data,
                                minibatch_size=args['minibatch_size'],
                                epoch_size=args['epoch_size'],
                                num_quantization_bits=args['quantized_bits'],
                                block_size=args['block_samples'],
                                warm_up=args['distributed_after'],
                                max_epochs=args['num_epochs'],
                                restore=not args['restart'],
                                log_to_file=args['logdir'],
                                num_mbs_per_log=100,
                                gen_heartbeat=False,
                                profiling=args['profile'])
    finally:
        cntk.distributed.Communicator.finalize()
<|MERGE_RESOLUTION|>--- conflicted
+++ resolved
@@ -127,13 +127,8 @@
         trainer = trainer,
         model_inputs_to_mb_source_mapping = input_map,
         mb_size_schedule = cntk.minibatch_size_schedule(minibatch_size),
-<<<<<<< HEAD
         progress_printer = progress_printer,
-#        checkpoint_frequency = epoch_size,
-=======
-        progress_printer = progress_printer, 
-        checkpoint_frequency = epoch_size, 
->>>>>>> b1597810
+        checkpoint_frequency = epoch_size,
         checkpoint_filename = os.path.join(model_path, "ConvNet_CIFAR10_DataAug"),
 #        save_all_checkpoints = False,
         progress_frequency=epoch_size,
@@ -143,27 +138,18 @@
         restore=restore)
 
     # Train all minibatches
-<<<<<<< HEAD
-=======
     if profiling:
         cntk.start_profiler(sync_gpu=True)
 
->>>>>>> b1597810
     training_session.train()
 
     if profiling:
         cntk.stop_profiler()
 
 # Train and evaluate the network.
-<<<<<<< HEAD
 def convnet_cifar10_dataaug(train_data, test_data, mean_data, minibatch_size=64, epoch_size=50000, num_quantization_bits=32,
                             block_size=3200, warm_up=0, max_epochs=2, restore=False, log_to_file=None,
-                            num_mbs_per_log=None, gen_heartbeat=False):
-=======
-def convnet_cifar10_dataaug(train_data, test_data, mean_data, minibatch_size=64, epoch_size=50000, num_quantization_bits=32, 
-                            block_size=3200, warm_up=0, max_epochs=2, restore=False, log_to_file=None, 
                             num_mbs_per_log=None, gen_heartbeat=False, profiling=False):
->>>>>>> b1597810
     _cntk_py.set_computation_network_trace_level(0)
 
     progress_printer = cntk.utils.ProgressPrinter(
@@ -178,13 +164,8 @@
     trainer = create_trainer(network, epoch_size, num_quantization_bits, block_size, warm_up)
     train_source = create_image_mb_source(train_data, mean_data, train=True, total_number_of_samples=max_epochs * epoch_size)
     test_source = create_image_mb_source(test_data, mean_data, train=False, total_number_of_samples=cntk.io.FULL_DATA_SWEEP)
-<<<<<<< HEAD
-    train_and_test(network, trainer, train_source, test_source, progress_printer, minibatch_size, epoch_size, restore)
-
-=======
     train_and_test(network, trainer, train_source, test_source, progress_printer, minibatch_size, epoch_size, restore, profiling)
- 
->>>>>>> b1597810
+
 
 if __name__=='__main__':
 
