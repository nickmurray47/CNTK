# Copyright (c) Microsoft. All rights reserved.

# Licensed under the MIT license. See LICENSE.md file in the project root
# for full license information.
# ==============================================================================

from __future__ import print_function
import os
import argparse
import math
import numpy as np

from cntk.utils import *
from cntk.ops import input_variable, cross_entropy_with_softmax, classification_error
from cntk.io import MinibatchSource, ImageDeserializer, StreamDef, StreamDefs, INFINITE_SAMPLES, FULL_DATA_SWEEP
from cntk import Trainer, cntk_py, distributed
from cntk.learner import momentum_sgd, learning_rate_schedule, momentum_as_time_constant_schedule, UnitType
from _cntk_py import set_computation_network_trace_level

from resnet_models import *

# Paths relative to current python file.
abs_path   = os.path.dirname(os.path.abspath(__file__))
data_path  = os.path.join(abs_path, "..", "..", "..", "DataSets", "CIFAR-10")
model_path = os.path.join(abs_path, "Models")

# model dimensions
image_height = 32
image_width  = 32
num_channels = 3  # RGB
num_classes  = 10

# Define the reader for both training and evaluation action.
def create_reader(map_file, mean_file, train, total_data_size, distributed_after=INFINITE_SAMPLES):
    
    if not os.path.exists(map_file) or not os.path.exists(mean_file):
        raise RuntimeError("File '%s' or '%s' does not exist. Please run install_cifar10.py from DataSets/CIFAR-10 to fetch them" %
                           (map_file, mean_file))

    # transformation pipeline for the features has jitter/crop only when training
    transforms = []
    if train:
        transforms += [
            ImageDeserializer.crop(crop_type='Random', ratio=0.8, jitter_type='uniRatio') # train uses jitter
        ]
    transforms += [
        ImageDeserializer.scale(width=image_width, height=image_height, channels=num_channels, interpolations='linear'),
        ImageDeserializer.mean(mean_file)
    ]
    # deserializer
    return MinibatchSource(
        ImageDeserializer(map_file, StreamDefs(
            features = StreamDef(field='image', transforms=transforms), # first column in map file is referred to as 'image'
            labels   = StreamDef(field='label', shape=num_classes))),   # and second as 'label'
        epoch_size=total_data_size,
        multithreaded_deserializer = False,  # turn off omp as CIFAR-10 is not heavy for deserializer
        distributed_after = distributed_after)


def resnet_cifar10(reader_train_factory, test_reader, create_dist_learner, max_epochs):

    # Input variables denoting the features and label data
    input_var = input_variable((num_channels, image_height, image_width))
    label_var = input_variable((num_classes))

    # create model, and configure learning parameters 
    if network_name == 'resnet20': 
        z = create_cifar10_model(input_var, 3, num_classes)
        lr_per_mb = [1.0]*80+[0.1]*40+[0.01]
    elif network_name == 'resnet110': 
        z = create_cifar10_model(input_var, 18, num_classes)
        lr_per_mb = [0.1]*1+[1.0]*80+[0.1]*40+[0.01]
    else: 
        return RuntimeError("Unknown model name!")

    # loss and metric
    ce = cross_entropy_with_softmax(z, label_var)
    pe = classification_error(z, label_var)

    # shared training parameters 
    epoch_size = 50000                    # for now we manually specify epoch size
    
    # NOTE: scaling up minibatch_size increases sample throughput. In 8-GPU machine,
    # ResNet110 samples-per-second is ~7x of single GPU, comparing to ~3x without scaling
    # up. However, bigger minimatch size on the same number of samples means less updates, 
    # thus leads to higher training error. This is a trade-off of speed and accuracy

<<<<<<< HEAD
    minibatch_size = 128 * 2#(distributed.Communicator.num_workers() if scale_up else 1)
=======
    minibatch_size = 128 * (distributed.Communicator.num_workers() if scale_up else 1)
>>>>>>> 89ad6580

    momentum_time_constant = -minibatch_size/np.log(0.9)
    l2_reg_weight = 0.0001

    # Set learning parameters
    lr_per_sample = [lr/minibatch_size for lr in lr_per_mb]
    lr_schedule = learning_rate_schedule(lr_per_sample, epoch_size=epoch_size, unit=UnitType.sample)
    mm_schedule = momentum_as_time_constant_schedule(momentum_time_constant)
    
    # trainer object
    learner     = create_dist_learner(momentum_sgd(z.parameters, lr_schedule, mm_schedule,
                                                   l2_regularization_weight = l2_reg_weight))
    trainer     = Trainer(z, ce, pe, learner)

    total_number_of_samples = max_epochs * epoch_size
    train_reader=reader_train_factory(total_number_of_samples)


    # define mapping from reader streams to network inputs
    input_map = {
        input_var: train_reader.streams.features,
        label_var: train_reader.streams.labels
    }

    log_number_of_parameters(z) ; print()
    progress_printer = ProgressPrinter(tag='Training')

    # perform model training
    current_epoch=0
    updated=True
    while updated:
        data=train_reader.next_minibatch(minibatch_size, input_map=input_map) # fetch minibatch.
        updated=trainer.train_minibatch(data)                                 # update model with it
        progress_printer.update_with_trainer(trainer, with_metric=True)       # log progress
        epoch_index = int(trainer.total_number_of_samples_seen/epoch_size)
        if current_epoch != epoch_index:                                      # new epoch reached
            progress_printer.epoch_summary(with_metric=True)
            current_epoch=epoch_index
            trainer.save_checkpoint(os.path.join(model_path, network_name + "_{}.dnn".format(current_epoch)))

    # Evaluation parameters
    epoch_size     = 10000
    minibatch_size = 16

    # process minibatches and evaluate the model
    metric_numer    = 0
    metric_denom    = 0
    sample_count    = 0
    minibatch_index = 0

    while True:
        data = test_reader.next_minibatch(minibatch_size, input_map=input_map)
        if not data: break;
        local_mb_samples=data[label_var].num_samples
        metric_numer += trainer.test_minibatch(data) * local_mb_samples
        metric_denom += local_mb_samples
        minibatch_index += 1

    print("")
    print("Final Results: Minibatch[1-{}]: errs = {:0.2f}% * {}".format(minibatch_index+1, (metric_numer*100.0)/metric_denom, metric_denom))
    print("")

    return metric_numer/metric_denom

# Train and evaluate the network.
def train_and_test_cifar_resnet(train_data, test_data, mean, network_name, max_epochs, scale_up=False, block_samples=0, distributed_after=0, num_quantization_bits=32):

    # Create distributed trainer factory
    print("Start training: quantize_bit = {}, epochs = {}, distributed_after = {}".format(num_quantization_bits, max_epochs, distributed_after))

    # BlockMomentum SGD will be used in case number of samples per block is not 0 and 1BitSGD is disabled
    if block_samples != 0:
        if num_quantization_bits != 32:
            raise ValueError("Blockmomentum disrtibuted learner is not meant to be used with 1BitSGD")
        else:
            create_dist_learner = lambda learner: distributed.block_momentum_distributed_learner(learner=learner, block_size=block_samples)
    else:
        # 1BitSGD will be used in case num_quantization_bits is 1
        # distributed_after_samples denotes the number of samples after which distributed training will start 
        create_dist_learner = lambda learner: distributed.data_parallel_distributed_learner(learner=learner, num_quantization_bits=num_quantization_bits, distributed_after=distributed_after)

    # create training and testing readers with respective data  
    reader_train_factory = lambda data_size: create_reader(train_data, mean, False, data_size) 
    test_reader = create_reader(test_data, mean, False, FULL_DATA_SWEEP)

    set_computation_network_trace_level(0)

    return resnet_cifar10(reader_train_factory, test_reader, create_dist_learner, max_epochs=max_epochs)

    

if __name__=='__main__':

    parser = argparse.ArgumentParser()
    parser.add_argument('-n', '--network', help='network type, resnet20 or resnet110', required=False, default='resnet20')
    parser.add_argument('-e', '--epochs', help='total epochs', type=int, required=False, default='100')
    parser.add_argument('-q', '--quantize_bit', help='quantized bit', type=int, required=False, default='32')
    parser.add_argument('-s', '--scale_up', help='scale up minibatch size with #workers for better parallelism', type=bool, required=False, default='False')
    parser.add_argument('-a', '--distributed_after', help='number of samples to train with before running distributed', type=int, required=False, default='0')
<<<<<<< HEAD
    parser.add_argument('-b', '--block_size', type=int, help="block size for block momentum distributed learner", required=False, default=0)
=======
    parser.add_argument('-b', '--block_samples', type=int, help="number of samples per block for block momentum (BM) distributed learner (if 0 BM learner is not used)", required=False, default=0)
>>>>>>> 89ad6580

    args = vars(parser.parse_args())
    num_quantization_bits = int(args['quantize_bit'])
    epochs = int(args['epochs'])
    distributed_after_samples = int(args['distributed_after'])
    network_name = args['network']
    scale_up = bool(args['scale_up'])
<<<<<<< HEAD
    block_size = int(args['block_size'])
=======
    block_samples = int(args['block_samples'])

    if (block_samples != 0 and num_quantization_bits == 1):
        raise ValueError("Blockmomentum disrtibuted learner is not meant to be used with 1BitSGD")
>>>>>>> 89ad6580

    train_data=os.path.join(data_path, 'train_map.txt')
    test_data=os.path.join(data_path, 'test_map.txt')
    mean=os.path.join(data_path, 'CIFAR-10_mean.xml')

    train_and_test_cifar_resnet(train_data, test_data, mean, network_name, epochs, scale_up, block_samples, distributed_after_samples, num_quantization_bits)

    # Must call MPI finalize when process exit
    distributed.Communicator.finalize()<|MERGE_RESOLUTION|>--- conflicted
+++ resolved
@@ -85,11 +85,7 @@
     # up. However, bigger minimatch size on the same number of samples means less updates, 
     # thus leads to higher training error. This is a trade-off of speed and accuracy
 
-<<<<<<< HEAD
-    minibatch_size = 128 * 2#(distributed.Communicator.num_workers() if scale_up else 1)
-=======
     minibatch_size = 128 * (distributed.Communicator.num_workers() if scale_up else 1)
->>>>>>> 89ad6580
 
     momentum_time_constant = -minibatch_size/np.log(0.9)
     l2_reg_weight = 0.0001
@@ -189,11 +185,7 @@
     parser.add_argument('-q', '--quantize_bit', help='quantized bit', type=int, required=False, default='32')
     parser.add_argument('-s', '--scale_up', help='scale up minibatch size with #workers for better parallelism', type=bool, required=False, default='False')
     parser.add_argument('-a', '--distributed_after', help='number of samples to train with before running distributed', type=int, required=False, default='0')
-<<<<<<< HEAD
-    parser.add_argument('-b', '--block_size', type=int, help="block size for block momentum distributed learner", required=False, default=0)
-=======
     parser.add_argument('-b', '--block_samples', type=int, help="number of samples per block for block momentum (BM) distributed learner (if 0 BM learner is not used)", required=False, default=0)
->>>>>>> 89ad6580
 
     args = vars(parser.parse_args())
     num_quantization_bits = int(args['quantize_bit'])
@@ -201,14 +193,10 @@
     distributed_after_samples = int(args['distributed_after'])
     network_name = args['network']
     scale_up = bool(args['scale_up'])
-<<<<<<< HEAD
-    block_size = int(args['block_size'])
-=======
     block_samples = int(args['block_samples'])
 
     if (block_samples != 0 and num_quantization_bits == 1):
         raise ValueError("Blockmomentum disrtibuted learner is not meant to be used with 1BitSGD")
->>>>>>> 89ad6580
 
     train_data=os.path.join(data_path, 'train_map.txt')
     test_data=os.path.join(data_path, 'test_map.txt')
