load=LocalMacros
run=DNN

LocalMacros = [
    ImageW = 32
    ImageH = 32
    ImageC = 3
    LabelDim = 10

    features = ImageInput(ImageW, ImageH, ImageC, tag = feature, imageLayout = "cudnn")
    labels = Input(LabelDim, tag = label)
    
    convWScale = 7.07
    convBValue = 0
    
    fc1WScale = 0.4
    fc1BValue = 0
    
    scValue = 1
    
    # Batch normalization time constant.
    bnTimeConst = 4096
    
    kW = 3
    kH = 3
    
    hStride1 = 1
    vStride1 = 1
]

DNN=[
    conv1WScale = 0.26
    cMap1 = 16
    conv1 = ConvBNReLULayer(features, cMap1, 27, kW, kH, hStride1, vStride1, conv1WScale, convBValue, scValue, bnTimeConst)

    rn1_1 = ResNetNode2(conv1, cMap1, 144, kW, kH, convWScale, convBValue, scValue, bnTimeConst)
    rn1_2 = ResNetNode2(rn1_1, cMap1, 144, kW, kH, convWScale, convBValue, scValue, bnTimeConst)
    rn1_3 = ResNetNode2(rn1_2, cMap1, 144, kW, kH, convWScale, convBValue, scValue, bnTimeConst)

    cMap2 = 32
<<<<<<< HEAD
    #rn2_1_Wproj = Parameter(cMap2, cMap1, init = fromFile, initFromFilePath = "$Proj16to32Filename$", learningRateMultiplier = 0)
    #rn2_1 = ResNetNode2Inc(rn1_3, cMap2, 144, 288, kW, kH, convWScale, convBValue, scValue, expAvg, rn2_1_Wproj)
    rn2_1 = ResNetNode2Inc2(rn1_3, cMap1, cMap2, 144, 288, kW, kH, convWScale, 3.5, convBValue, scValue, expAvg)
    rn2_2 = ResNetNode2(rn2_1, cMap2, 288, kW, kH, convWScale, convBValue, scValue, expAvg)
    rn2_3 = ResNetNode2(rn2_2, cMap2, 288, kW, kH, convWScale, convBValue, scValue, expAvg)

    cMap3 = 64
    #rn3_1_Wproj = Parameter(cMap3, cMap2, init = fromFile, initFromFilePath = "$Proj32to64Filename$", learningRateMultiplier = 0)
    #rn3_1 = ResNetNode2Inc(rn2_3, cMap3, 288, 576, kW, kH, convWScale, convBValue, scValue, expAvg, rn3_1_Wproj)
    rn3_1 = ResNetNode2Inc2(rn2_3, cMap2, cMap3, 288, 576, kW, kH, convWScale, 3.5, convBValue, scValue, expAvg)
    rn3_2 = ResNetNode2(rn3_1, cMap3, 576, kW, kH, convWScale, convBValue, scValue, expAvg)
    rn3_3 = ResNetNode2(rn3_2, cMap3, 576, kW, kH, convWScale, convBValue, scValue, expAvg)
=======
    rn2_1_Wproj = Parameter(cMap2, cMap1, init = fromFile, initFromFilePath = "$Proj16to32Filename$", needGradient = false)
    rn2_1 = ResNetNode2Inc(rn1_3, cMap2, 144, 288, kW, kH, convWScale, convBValue, scValue, bnTimeConst, rn2_1_Wproj)
    #rn2_1 = ResNetNode2Inc2(rn1_3, cMap1, cMap2, 144, 288, kW, kH, convWScale, 3.5, convBValue, scValue, bnTimeConst)
    rn2_2 = ResNetNode2(rn2_1, cMap2, 288, kW, kH, convWScale, convBValue, scValue, bnTimeConst)
    rn2_3 = ResNetNode2(rn2_2, cMap2, 288, kW, kH, convWScale, convBValue, scValue, bnTimeConst)

    cMap3 = 64
    rn3_1_Wproj = Parameter(cMap3, cMap2, init = fromFile, initFromFilePath = "$Proj32to64Filename$", needGradient = false)
    rn3_1 = ResNetNode2Inc(rn2_3, cMap3, 288, 576, kW, kH, convWScale, convBValue, scValue, bnTimeConst, rn3_1_Wproj)
    #rn3_1 = ResNetNode2Inc2(rn2_3, cMap2, cMap3, 288, 576, kW, kH, convWScale, 3.5, convBValue, scValue, bnTimeConst)
    rn3_2 = ResNetNode2(rn3_1, cMap3, 576, kW, kH, convWScale, convBValue, scValue, bnTimeConst)
    rn3_3 = ResNetNode2(rn3_2, cMap3, 576, kW, kH, convWScale, convBValue, scValue, bnTimeConst)
>>>>>>> 1e681808
                
    # Global average pooling
    poolW = 8
    poolH = 8
    poolhStride = 1
    poolvStride = 1
    pool = AveragePooling(rn3_3, poolW, poolH, poolhStride, poolvStride, imageLayout = "cudnn")

    ol = DnnLastLayer(cMap3, labelDim, pool, fc1WScale, fc1BValue)
    
    CE = CrossEntropyWithSoftmax(labels, ol, tag = Criteria)
    Err = ErrorPrediction(labels, ol, tag = Eval)
    OutputNodes = ol
]
<|MERGE_RESOLUTION|>--- conflicted
+++ resolved
@@ -38,20 +38,6 @@
     rn1_3 = ResNetNode2(rn1_2, cMap1, 144, kW, kH, convWScale, convBValue, scValue, bnTimeConst)
 
     cMap2 = 32
-<<<<<<< HEAD
-    #rn2_1_Wproj = Parameter(cMap2, cMap1, init = fromFile, initFromFilePath = "$Proj16to32Filename$", learningRateMultiplier = 0)
-    #rn2_1 = ResNetNode2Inc(rn1_3, cMap2, 144, 288, kW, kH, convWScale, convBValue, scValue, expAvg, rn2_1_Wproj)
-    rn2_1 = ResNetNode2Inc2(rn1_3, cMap1, cMap2, 144, 288, kW, kH, convWScale, 3.5, convBValue, scValue, expAvg)
-    rn2_2 = ResNetNode2(rn2_1, cMap2, 288, kW, kH, convWScale, convBValue, scValue, expAvg)
-    rn2_3 = ResNetNode2(rn2_2, cMap2, 288, kW, kH, convWScale, convBValue, scValue, expAvg)
-
-    cMap3 = 64
-    #rn3_1_Wproj = Parameter(cMap3, cMap2, init = fromFile, initFromFilePath = "$Proj32to64Filename$", learningRateMultiplier = 0)
-    #rn3_1 = ResNetNode2Inc(rn2_3, cMap3, 288, 576, kW, kH, convWScale, convBValue, scValue, expAvg, rn3_1_Wproj)
-    rn3_1 = ResNetNode2Inc2(rn2_3, cMap2, cMap3, 288, 576, kW, kH, convWScale, 3.5, convBValue, scValue, expAvg)
-    rn3_2 = ResNetNode2(rn3_1, cMap3, 576, kW, kH, convWScale, convBValue, scValue, expAvg)
-    rn3_3 = ResNetNode2(rn3_2, cMap3, 576, kW, kH, convWScale, convBValue, scValue, expAvg)
-=======
     rn2_1_Wproj = Parameter(cMap2, cMap1, init = fromFile, initFromFilePath = "$Proj16to32Filename$", needGradient = false)
     rn2_1 = ResNetNode2Inc(rn1_3, cMap2, 144, 288, kW, kH, convWScale, convBValue, scValue, bnTimeConst, rn2_1_Wproj)
     #rn2_1 = ResNetNode2Inc2(rn1_3, cMap1, cMap2, 144, 288, kW, kH, convWScale, 3.5, convBValue, scValue, bnTimeConst)
@@ -64,7 +50,6 @@
     #rn3_1 = ResNetNode2Inc2(rn2_3, cMap2, cMap3, 288, 576, kW, kH, convWScale, 3.5, convBValue, scValue, bnTimeConst)
     rn3_2 = ResNetNode2(rn3_1, cMap3, 576, kW, kH, convWScale, convBValue, scValue, bnTimeConst)
     rn3_3 = ResNetNode2(rn3_2, cMap3, 576, kW, kH, convWScale, convBValue, scValue, bnTimeConst)
->>>>>>> 1e681808
                 
     # Global average pooling
     poolW = 8
