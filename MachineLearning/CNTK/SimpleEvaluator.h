--- conflicted
+++ resolved
@@ -1,4 +1,3 @@
-<<<<<<< HEAD
 //p
 //
 // <copyright file="SimpleEvaluator.h" company="Microsoft">
@@ -19,8 +18,6 @@
 #include "ComputationNetwork.h"
 #include "ComputationNetworkHelper.h"
 
-//#define DEBUG
-
 using namespace std;
 
 namespace Microsoft { namespace MSR { namespace CNTK {
@@ -137,7 +134,7 @@
                 actualMBSize = m_net.GetActualMBSize();
                 m_net.SetActualMiniBatchSize(actualMBSize);
                 m_net.SetActualNbrSlicesInEachRecIter(dataReader.NumberSlicesInEachRecurrentIter());
-                dataReader.SetSentenceSegBatch(m_net.mSentenceBoundary, m_net.mExistsBeginOrNoLabels);
+                dataReader.SetSentenceSegBatch(m_net.SentenceBoundary(), m_net.MinibatchPackingFlags());
 
                 for (int i=0; i<evalNodes.size(); i++)
                 {
@@ -496,7 +493,7 @@
 
                 encoderNet.SetActualMiniBatchSize(actualMBSize);
                 encoderNet.SetActualNbrSlicesInEachRecIter(encoderDataReader.NumberSlicesInEachRecurrentIter());
-                encoderDataReader.SetSentenceSegBatch(encoderNet.mSentenceBoundary, encoderNet.mExistsBeginOrNoLabels);
+                encoderDataReader.SetSentenceSegBatch(encoderNet.SentenceBoundary(), encoderNet.MinibatchPackingFlags());
 
                 assert(encoderEvalNodes.size() == 1);
                 for (int i = 0; i < encoderEvalNodes.size(); i++)
@@ -511,7 +508,7 @@
                 if (actualMBSize == 0)
                     LogicError("decoderTrainSetDataReader read data but decoderNet reports no data read");
                 decoderNet.SetActualNbrSlicesInEachRecIter(decoderDataReader.NumberSlicesInEachRecurrentIter());
-                decoderDataReader.SetSentenceSegBatch(decoderNet.mSentenceBoundary, decoderNet.mExistsBeginOrNoLabels);
+                decoderDataReader.SetSentenceSegBatch(decoderNet.SentenceBoundary(), decoderNet.MinibatchPackingFlags());
 
                 for (int i = 0; i<decoderEvalNodes.size(); i++)
                 {
@@ -699,7 +696,7 @@
 
                 encoderNet.SetActualMiniBatchSize(actualMBSize);
                 encoderNet.SetActualNbrSlicesInEachRecIter(encoderDataReader.NumberSlicesInEachRecurrentIter());
-                encoderDataReader.SetSentenceSegBatch(encoderNet.mSentenceBoundary, encoderNet.mExistsBeginOrNoLabels);
+                encoderDataReader.SetSentenceSegBatch(encoderNet.SentenceBoundary(), encoderNet.MinibatchPackingFlags());
 
                 assert(encoderEvalNodes.size() == 1);
                 for (int i = 0; i < encoderEvalNodes.size(); i++)
@@ -710,7 +707,7 @@
 
                 /// not the sentence begining, because the initial hidden layer activity is from the encoder network
                 decoderNet.SetActualNbrSlicesInEachRecIter(decoderDataReader.NumberSlicesInEachRecurrentIter());
-                decoderDataReader.SetSentenceSegBatch(decoderNet.mSentenceBoundary, decoderNet.mExistsBeginOrNoLabels);
+                decoderDataReader.SetSentenceSegBatch(decoderNet.SentenceBoundary(), decoderNet.MinibatchPackingFlags());
 
                 /// get the pair of encode and decoder nodes
                 for (typename list<pair<ComputationNodePtr, ComputationNodePtr>>::iterator iter = m_lst_pair_encoder_decoder_nodes.begin(); iter != m_lst_pair_encoder_decoder_nodes.end(); iter++)
@@ -883,7 +880,7 @@
 
                 encoderNet.SetActualMiniBatchSize(actualMBSize);
                 encoderNet.SetActualNbrSlicesInEachRecIter(encoderDataReader.NumberSlicesInEachRecurrentIter());
-                encoderDataReader.SetSentenceSegBatch(encoderNet.mSentenceBoundary, encoderNet.mExistsBeginOrNoLabels);
+                encoderDataReader.SetSentenceSegBatch(encoderNet.SentenceBoundary(), encoderNet.MinibatchPackingFlags());
 
                 assert(encoderEvalNodes.size() == 1);
                 for (int i = 0; i<encoderEvalNodes.size(); i++)
@@ -898,7 +895,7 @@
                 /// not the sentence begining, because the initial hidden layer activity is from the encoder network
                 decoderNet.SetActualMiniBatchSize(actualMBSize);
                 decoderNet.SetActualNbrSlicesInEachRecIter(mNutt);
-                encoderDataReader.SetSentenceSegBatch(decoderNet.mSentenceBoundary, decoderNet.mExistsBeginOrNoLabels);
+                encoderDataReader.SetSentenceSegBatch(decoderNet.SentenceBoundary(), decoderNet.MinibatchPackingFlags());
 
                 FindBestPathWithVariableLength(decoderNet, actualMBSize, decoderDataReader, dataWriter, outputNodes, writeNodes, decoderFeatureNodes, beam, decoderInputMatrices, best_path);
 
@@ -985,7 +982,7 @@
             Matrix<ElemType> mEncoderOutput(encoderEvalNodes[0]->FunctionValues().GetDeviceId());
             Matrix<ElemType> historyMat(encoderEvalNodes[0]->FunctionValues().GetDeviceId());
 
-            bool bDecoding = true;
+            bool bDecoding = true; 
             while (bDecoding){
                 if (encoderDataReader.GetMinibatch(encoderInputMatrices) == false)
                     break;
@@ -996,7 +993,7 @@
 
                 encoderNet.SetActualMiniBatchSize(actualMBSize);
                 encoderNet.SetActualNbrSlicesInEachRecIter(encoderDataReader.NumberSlicesInEachRecurrentIter());
-                encoderDataReader.SetSentenceSegBatch(encoderNet.mSentenceBoundary, encoderNet.mExistsBeginOrNoLabels);
+                encoderDataReader.SetSentenceSegBatch(encoderNet.SentenceBoundary(), encoderNet.MinibatchPackingFlags());
 
                 assert(encoderEvalNodes.size() == 1);
                 for (int i = 0; i<encoderEvalNodes.size(); i++)
@@ -1027,8 +1024,8 @@
                 decoderDataReader.SetNbrSlicesEachRecurrentIter(mNutt);
                 decoderNet.SetActualNbrSlicesInEachRecIter(decoderDataReader.NumberSlicesInEachRecurrentIter());
 
-                decoderNet.mSentenceBoundary.Resize(decoderDataReader.NumberSlicesInEachRecurrentIter(), 1);
-                decoderNet.mSentenceBoundary.SetValue(SENTENCE_MIDDLE);
+                decoderNet.SentenceBoundary().Resize(decoderDataReader.NumberSlicesInEachRecurrentIter(), 1);
+                decoderNet.SentenceBoundary().SetValue(SENTENCE_MIDDLE);
 
                 FindBestPathWithVariableLength(decoderNet, actualMBSize, decoderDataReader, dataWriter, outputNodes, writeNodes, decoderFeatureNodes, beam, decoderInputMatrices, best_path);
 
@@ -1045,9 +1042,8 @@
             const ElemType& best_score_so_far,
             vector<pair<int, ElemType>>& rCandidate)
         {
-            Matrix<ElemType> ptrScore(score.GetDeviceId());
+            Matrix<ElemType> ptrScore(CPUDEVICE);
             ptrScore = score;
-            ptrScore.TransferFromDeviceToDevice(ptrScore.GetDeviceId(), CPUDEVICE, true);
 
             ElemType *pPointer = ptrScore.BufferPointer();
             vector<pair<int, ElemType>> tPairs;
@@ -1261,7 +1257,7 @@
             /// is the begining of sentence
             evalnet.SetActualMiniBatchSize(mbSize);
             evalnet.SetActualNbrSlicesInEachRecIter(dataReader.NumberSlicesInEachRecurrentIter());
-            dataReader.SetSentenceSegBatch(evalnet.mSentenceBoundary, evalnet.mExistsBeginOrNoLabels);
+            dataReader.SetSentenceSegBatch(evalnet.SentenceBoundary(), evalnet.MinibatchPackingFlags());
 
             clock_t start, now;
             start = clock();
@@ -1281,9 +1277,9 @@
             /// need to set the minibatch size to 1, and initialize evalnet's sentence start information to let it know that this
             /// is the begining of sentence
             evalnet.SetActualMiniBatchSize(1);
-            dataReader.SetSentenceSegBatch(evalnet.mSentenceBoundary, evalnet.mExistsBeginOrNoLabels);
+            dataReader.SetSentenceSegBatch(evalnet.SentenceBoundary(), evalnet.MinibatchPackingFlags());
             /// need to set the sentence begining segmentation info
-            evalnet.mSentenceBoundary.SetValue(SENTENCE_BEGIN);
+            evalnet.SentenceBoundary().SetValue(SENTENCE_BEGIN);
 
             for (itdx = 0; itdx < maxSize; itdx++)
             {
@@ -1293,7 +1289,7 @@
                 if (itdx > 0)
                 {
                     /// state need to be carried over from past time instance
-                    evalnet.mSentenceBoundary.SetValue(SENTENCE_MIDDLE);
+                    evalnet.SentenceBoundary().SetValue(SENTENCE_MIDDLE);
                 }
 
                 PreComputeActivityAtTime(itdx);
@@ -1444,7 +1440,7 @@
             ElemType best_score = -numeric_limits<ElemType>::infinity();
             ElemType best_score_so_far = -numeric_limits<ElemType>::infinity();
 
-            evalnet.mSentenceBoundary.SetValue(SENTENCE_BEGIN);
+            evalnet.SentenceBoundary().SetValue(SENTENCE_BEGIN);
 
             for (itdx = 0; itdx < maxMbSize; itdx++)
             {
@@ -1454,7 +1450,7 @@
                 if (itdx > 0)
                 {
                     /// state need to be carried over from past time instance
-                    evalnet.mSentenceBoundary.SetValue(SENTENCE_MIDDLE);
+                    evalnet.SentenceBoundary().SetValue(SENTENCE_MIDDLE);
                 }
 
                 PreComputeActivityAtTime(itdx);
@@ -1557,1255 +1553,4 @@
 
     };
 
-}}}
-=======
-//p
-//
-// <copyright file="SimpleEvaluator.h" company="Microsoft">
-//     Copyright (c) Microsoft Corporation.  All rights reserved.
-// </copyright>
-//
-#pragma once
-
-#include <vector>
-#include <string>
-#include <stdexcept>
-#include <fstream>
-#include <queue>
-#include "Basics.h"
-#include "fileutil.h"
-#include "DataReader.h"
-#include "DataWriter.h"
-#include "ComputationNetwork.h"
-#include "ComputationNetworkHelper.h"
-
-using namespace std;
-
-namespace Microsoft { namespace MSR { namespace CNTK {
-    template<class ElemType>
-    struct NN_state {
-        map<wstring, Matrix<ElemType>> hidden_activity;
-    };
-
-    template<class ElemType>
-    struct Token{
-        Token(const ElemType score, const std::vector<size_t> &sequence, const NN_state<ElemType> & state)
-            : score(score), sequence(sequence), state(state) {
-        }
-        bool operator<(const Token &t) const {
-            return score < t.score;
-        }
-        ElemType score;
-        vector<size_t> sequence;
-        NN_state<ElemType> state;
-    };
-
-
-    template<class ElemType>
-    class SimpleEvaluator : ComputationNetworkHelper<ElemType>
-    {
-        typedef ComputationNetworkHelper<ElemType> B;
-        using B::UpdateEvalTimeStamps;
-    protected:
-        typedef ComputationNode<ElemType>* ComputationNodePtr;
-        typedef ClassBasedCrossEntropyWithSoftmaxNode<ElemType>* ClassBasedCrossEntropyWithSoftmaxNodePtr;
-
-    protected:
-        /// used for backward directional nodes
-        std::list<ComputationNodePtr> batchComputeNodes;
-
-    public:
-
-        SimpleEvaluator(ComputationNetwork<ElemType>& net,  const size_t numMBsToShowResult=100, const int traceLevel=0) 
-            : m_net(net), m_numMBsToShowResult(numMBsToShowResult), m_traceLevel(traceLevel)
-        {
-        }
-
-        //returns evaluation node values per sample determined by evalNodeNames (which can include both training and eval criterion nodes)
-        vector<ElemType> Evaluate(IDataReader<ElemType>& dataReader, const vector<wstring>& evalNodeNames, const size_t mbSize,  const size_t testSize=requestDataSize)
-        {
-            //specify evaluation nodes
-            std::vector<ComputationNodePtr> evalNodes;
-
-            if (evalNodeNames.size() == 0)
-            {
-                fprintf (stderr, "evalNodeNames are not specified, using all the default evalnodes and training criterion nodes.\n");
-                if (m_net.EvaluationNodes().size() == 0 && m_net.FinalCriterionNodes().size() == 0)
-                    throw std::logic_error("There is no default evalnodes or training criterion node specified in the network.");
-            
-                for (int i=0; i< m_net.EvaluationNodes().size(); i++)
-                    evalNodes.push_back(m_net.EvaluationNodes()[i]);
-
-                for (int i=0; i< m_net.FinalCriterionNodes().size(); i++)
-                    evalNodes.push_back(m_net.FinalCriterionNodes()[i]);
-            }
-            else
-            {
-                for (int i=0; i<evalNodeNames.size(); i++)
-                {
-                    ComputationNodePtr node = m_net.GetNodeFromName(evalNodeNames[i]);
-                    m_net.BuildAndValidateNetwork(node);
-                    if (!node->FunctionValues().GetNumElements() == 1)
-                    {
-                        throw std::logic_error("The nodes passed to SimpleEvaluator::Evaluate function must be either eval or training criterion nodes (which evalues to 1x1 value).");
-                    }
-                    evalNodes.push_back(node);
-                }
-            }
-
-            //initialize eval results
-            std::vector<ElemType> evalResults;
-            for (int i=0; i< evalNodes.size(); i++)
-            {
-                evalResults.push_back((ElemType)0);
-            }
-
-            //prepare features and labels
-            std::vector<ComputationNodePtr> & FeatureNodes = m_net.FeatureNodes();
-            std::vector<ComputationNodePtr> & labelNodes = m_net.LabelNodes();
-
-            std::map<std::wstring, Matrix<ElemType>*> inputMatrices;
-            for (size_t i=0; i<FeatureNodes.size(); i++)
-            {
-                inputMatrices[FeatureNodes[i]->NodeName()] = &FeatureNodes[i]->FunctionValues();
-            }
-            for (size_t i=0; i<labelNodes.size(); i++)
-            {
-                inputMatrices[labelNodes[i]->NodeName()] = &labelNodes[i]->FunctionValues();                
-            }
-
-            //evaluate through minibatches
-            size_t totalEpochSamples = 0;            
-            size_t numMBsRun = 0;
-            size_t actualMBSize = 0;
-            size_t numSamplesLastMBs = 0;
-            size_t lastMBsRun = 0; //MBs run before this display
-
-            std::vector<ElemType> evalResultsLastMBs;
-            for (int i=0; i< evalResults.size(); i++)
-                evalResultsLastMBs.push_back((ElemType)0);
-
-            dataReader.StartMinibatchLoop(mbSize, 0, testSize);
-
-            while (dataReader.GetMinibatch(inputMatrices))
-            {
-                UpdateEvalTimeStamps(FeatureNodes);
-                UpdateEvalTimeStamps(labelNodes);
-
-                actualMBSize = m_net.GetActualMBSize();
-                m_net.SetActualMiniBatchSize(actualMBSize);
-                m_net.SetActualNbrSlicesInEachRecIter(dataReader.NumberSlicesInEachRecurrentIter());
-                dataReader.SetSentenceSegBatch(m_net.SentenceBoundary(), m_net.MinibatchPackingFlags());
-
-                for (int i=0; i<evalNodes.size(); i++)
-                {
-                    m_net.Evaluate(evalNodes[i]);
-                    evalResults[i] += evalNodes[i]->FunctionValues().Get00Element(); //criterionNode should be a scalar
-                }
-
-                totalEpochSamples += actualMBSize;
-                numMBsRun++;
-
-                if (m_traceLevel > 0)
-                {
-                    numSamplesLastMBs += actualMBSize; 
-
-                if (numMBsRun % m_numMBsToShowResult == 0)
-                {
-                        DisplayEvalStatistics(lastMBsRun+1, numMBsRun, numSamplesLastMBs, evalNodes, evalResults, evalResultsLastMBs);
-
-                        for (int i=0; i<evalResults.size(); i++)
-                        {
-                            evalResultsLastMBs[i] = evalResults[i];
-                        }
-                        numSamplesLastMBs = 0; 
-                        lastMBsRun = numMBsRun;
-                    }
-                }
-
-                /// call DataEnd to check if end of sentence is reached
-                /// datareader will do its necessary/specific process for sentence ending 
-                dataReader.DataEnd(endDataSentence); 
-            }
-
-            // show last batch of results
-            if (m_traceLevel > 0 && numSamplesLastMBs > 0)
-            {
-                  DisplayEvalStatistics(lastMBsRun+1, numMBsRun, numSamplesLastMBs, evalNodes, evalResults, evalResultsLastMBs);
-            }
-            
-            //final statistics
-            for (int i=0; i<evalResultsLastMBs.size(); i++)
-            {
-                evalResultsLastMBs[i] = 0;
-            }
-
-            fprintf(stderr,"Final Results: ");
-            DisplayEvalStatistics(1, numMBsRun, totalEpochSamples, evalNodes, evalResults, evalResultsLastMBs, true);
-            
-            for (int i=0; i<evalResults.size(); i++)
-            {
-                evalResults[i] /= totalEpochSamples;
-            }
-
-            return evalResults;
-        }        
-
-        //returns error rate
-        ElemType EvaluateUnroll(IDataReader<ElemType>& dataReader, const size_t mbSize, ElemType &evalSetCrossEntropy, const wchar_t* output = nullptr, const size_t testSize = requestDataSize)
-        {
-
-            std::vector<ComputationNodePtr> FeatureNodes = m_net.FeatureNodes();
-            std::vector<ComputationNodePtr> labelNodes = m_net.LabelNodes();
-            std::vector<ComputationNodePtr> criterionNodes = m_net.FinalCriterionNodes();
-            std::vector<ComputationNodePtr> evaluationNodes = m_net.EvaluationNodes();
-            
-            if (criterionNodes.size()==0)
-            {
-                throw std::runtime_error("No CrossEntropyWithSoftmax node found\n");
-            }
-            if (evaluationNodes.size()==0)
-            {
-                throw std::runtime_error("No Evaluation node found\n");
-            }
-
-            std::map<std::wstring, Matrix<ElemType>*> inputMatrices;
-            for (size_t i=0; i<FeatureNodes.size(); i++)
-            {
-                inputMatrices[FeatureNodes[i]->NodeName()] = &FeatureNodes[i]->FunctionValues();
-            }
-            for (size_t i=0; i<labelNodes.size(); i++)
-            {
-                inputMatrices[labelNodes[i]->NodeName()] = &labelNodes[i]->FunctionValues();                
-            }
-            inputMatrices[L"numberobs"] = new Matrix<ElemType>(1,1, m_net.GetDeviceID()); 
-
-            dataReader.StartMinibatchLoop(mbSize, 0, testSize);
-
-            ElemType epochEvalError = 0;
-            ElemType epochCrossEntropy = 0;
-            size_t totalEpochSamples = 0;
-            ElemType prevEpochEvalError = 0;
-            ElemType prevEpochCrossEntropy = 0;
-            size_t prevTotalEpochSamples = 0;
-            size_t prevStart = 1;
-            size_t numSamples = 0;
-            ElemType crossEntropy = 0;
-            ElemType evalError = 0;
-            
-            ofstream outputStream;
-            if (output)
-            {
-#ifdef _MSC_VER
-                outputStream.open(output);
-#else
-                outputStream.open(charpath(output));    // GCC does not implement wide-char pathnames here
-#endif
-            }
-
-            size_t numMBsRun = 0;
-            size_t actualMBSize = 0;
-            while (dataReader.GetMinibatch(inputMatrices))
-            {
-                size_t nbrSamples = (size_t)(*inputMatrices[L"numberobs"])(0, 0);
-                actualMBSize = nbrSamples;
-
-                for (int npos = 0; npos < nbrSamples ; npos++)
-                {
-                    FeatureNodes[npos]->UpdateEvalTimeStamp();
-                    labelNodes[npos]->UpdateEvalTimeStamp();
-
-                    m_net.Evaluate(criterionNodes[npos]); //use only the first criterion. Is there any possibility to use more?
-
-                    m_net.Evaluate(evaluationNodes[npos]);
-
-                    ElemType mbCrossEntropy = criterionNodes[npos]->FunctionValues().Get00Element(); // criterionNode should be a scalar
-                    epochCrossEntropy += mbCrossEntropy;
-
-                    ElemType mbEvalError = evaluationNodes[npos]->FunctionValues().Get00Element(); //criterionNode should be a scalar
-
-                    epochEvalError += mbEvalError;
-                }
-
-                totalEpochSamples += actualMBSize;
-
-                if (outputStream.is_open())
-                {
-                    //TODO: add support to dump multiple outputs
-                    ComputationNodePtr outputNode = m_net.OutputNodes()[0];
-                    foreach_column(j, outputNode->FunctionValues())
-                    {
-                        foreach_row(i,outputNode->FunctionValues())
-                        {
-                            outputStream<<outputNode->FunctionValues()(i,j)<<" ";
-                        }
-                        outputStream<<endl;
-                    }
-                }
-
-                numMBsRun++;
-                if (numMBsRun % m_numMBsToShowResult == 0)
-                {
-                    numSamples = (totalEpochSamples - prevTotalEpochSamples);
-                    crossEntropy = epochCrossEntropy - prevEpochCrossEntropy;
-                    evalError = epochEvalError - prevEpochEvalError;
-
-                    fprintf(stderr, "Minibatch[%lu-%lu]: Samples Evaluated = %lu    EvalErr Per Sample = %.8g    Loss Per Sample = %.8g\n",
-                            prevStart, numMBsRun, numSamples, evalError / numSamples, crossEntropy / numSamples);
-
-                    prevTotalEpochSamples = totalEpochSamples;
-                    prevEpochCrossEntropy = epochCrossEntropy;
-                    prevEpochEvalError = epochEvalError;
-                    prevStart = numMBsRun + 1;
-                }
-
-            }
-
-            // show final grouping of output
-            numSamples = totalEpochSamples - prevTotalEpochSamples;
-            if (numSamples > 0)
-            {
-                crossEntropy = epochCrossEntropy - prevEpochCrossEntropy;
-                evalError = epochEvalError - prevEpochEvalError;
-                fprintf(stderr, "Minibatch[%lu-%lu]: Samples Evaluated = %lu    EvalErr Per Sample = %.8g    Loss Per Sample = %.8g\n",
-                    prevStart, numMBsRun, numSamples, evalError / numSamples, crossEntropy / numSamples);
-            }
-
-            //final statistics
-            epochEvalError /= (ElemType)totalEpochSamples;
-            epochCrossEntropy /= (ElemType)totalEpochSamples;
-            fprintf(stderr, "Overall: Samples Evaluated = %lu   EvalErr Per Sample = %.8g   Loss Per Sample = %.8g\n", totalEpochSamples, epochEvalError, epochCrossEntropy);
-            if (outputStream.is_open())
-            {
-                outputStream.close();
-            }
-            evalSetCrossEntropy = epochCrossEntropy;
-            return epochEvalError;
-        }
-
-    protected:
-        void DisplayEvalStatistics(const size_t startMBNum, const size_t endMBNum, const size_t numSamplesLastMBs, const vector<ComputationNodePtr>& evalNodes, 
-            const vector<ElemType> & evalResults, const vector<ElemType> & evalResultsLastMBs, bool displayConvertedValue = false)
-        {
-            fprintf(stderr,"Minibatch[%lu-%lu]: Samples Seen = %lu    ", startMBNum, endMBNum, numSamplesLastMBs);
-
-            for (size_t i=0; i<evalResults.size(); i++)
-            {
-                ElemType eresult = (evalResults[i] - evalResultsLastMBs[i]) / numSamplesLastMBs;
-                fprintf(stderr, "%ls: %ls/Sample = %.8g    ", evalNodes[i]->NodeName().c_str(), evalNodes[i]->OperationName().c_str(), eresult);
-
-                if (displayConvertedValue)
-                {
-                    //display Perplexity as well for crossEntropy values
-                    if (evalNodes[i]->OperationName() == CrossEntropyWithSoftmaxNode<ElemType>::TypeName() ||
-                        evalNodes[i]->OperationName() == CrossEntropyNode<ElemType>::TypeName() ||
-                        evalNodes[i]->OperationName() == ClassBasedCrossEntropyWithSoftmaxNode<ElemType>::TypeName() ||
-                        evalNodes[i]->OperationName() == NoiseContrastiveEstimationNode<ElemType>::TypeName())
-                        fprintf(stderr, "Perplexity = %.8g    ", std::exp(eresult));
-                }
-            }
-
-            fprintf(stderr, "\n");
-        }
-
-    protected: 
-        ComputationNetwork<ElemType>& m_net;
-        size_t m_numMBsToShowResult;
-        int m_traceLevel;
-        void operator=(const SimpleEvaluator&); // (not assignable)
-
-    public:
-        /// for encoder-decoder RNN
-        list<pair<wstring, wstring>> m_lst_pair_encoder_decode_node_names;
-        list<pair<ComputationNodePtr, ComputationNodePtr>> m_lst_pair_encoder_decoder_nodes;
-
-        void SetEncoderDecoderNodePairs(std::list<pair<ComputationNodePtr, ComputationNodePtr>>& lst_pair_encoder_decoder_nodes)
-        {
-            m_lst_pair_encoder_decoder_nodes.clear();
-            for (typename std::list<pair<ComputationNodePtr, ComputationNodePtr>>::iterator iter = lst_pair_encoder_decoder_nodes.begin(); iter != lst_pair_encoder_decoder_nodes.end(); iter++)
-                m_lst_pair_encoder_decoder_nodes.push_back(*iter);
-        }
-
-        /// this evaluates encoder network and decoder network
-        vector<ElemType> EvaluateEncoderDecoderWithHiddenStates(
-            ComputationNetwork<ElemType>& encoderNet,
-            ComputationNetwork<ElemType>& decoderNet,
-            IDataReader<ElemType>& encoderDataReader,
-            IDataReader<ElemType>& decoderDataReader,
-            const vector<wstring>& encoderEvalNodeNames,
-            const vector<wstring>& decoderEvalNodeNames,
-            const size_t mbSize,
-            const size_t testSize = requestDataSize)
-        {
-            //specify evaluation nodes
-            std::vector<ComputationNodePtr> encoderEvalNodes;
-            std::vector<ComputationNodePtr> decoderEvalNodes;
-
-            if (encoderEvalNodeNames.size() == 0)
-            {
-                fprintf(stderr, "evalNodeNames are not specified, using all the default evalnodes and training criterion nodes.\n");
-                if (encoderNet.EvaluationNodes().size() == 0)
-                    throw std::logic_error("There is no default evalnodes criterion node specified in the network.");
-
-                for (int i = 0; i < encoderNet.EvaluationNodes().size(); i++)
-                    encoderEvalNodes.push_back(encoderNet.EvaluationNodes()[i]);
-            }
-            else
-            {
-                for (int i = 0; i < encoderEvalNodeNames.size(); i++)
-                {
-                    ComputationNodePtr node = encoderNet.GetNodeFromName(encoderEvalNodeNames[i]);
-                    encoderNet.BuildAndValidateNetwork(node);
-                    if (!node->FunctionValues().GetNumElements() == 1)
-                    {
-                        throw std::logic_error("The nodes passed to SimpleEvaluator::Evaluate function must be either eval or training criterion nodes (which evalues to 1x1 value).");
-                    }
-                    encoderEvalNodes.push_back(node);
-                }
-            }
-
-            if (decoderEvalNodeNames.size() == 0)
-            {
-                fprintf(stderr, "evalNodeNames are not specified, using all the default evalnodes and training criterion nodes.\n");
-                if (decoderNet.EvaluationNodes().size() == 0)
-                    throw std::logic_error("There is no default evalnodes criterion node specified in the network.");
-                if (decoderNet.FinalCriterionNodes().size() == 0)
-                    throw std::logic_error("There is no default criterion criterion node specified in the network.");
-
-                for (int i = 0; i < decoderNet.EvaluationNodes().size(); i++)
-                    decoderEvalNodes.push_back(encoderNet.EvaluationNodes()[i]);
-
-                for (int i = 0; i < decoderNet.FinalCriterionNodes().size(); i++)
-                    decoderEvalNodes.push_back(decoderNet.FinalCriterionNodes()[i]);
-            }
-            else
-            {
-                for (int i = 0; i < decoderEvalNodeNames.size(); i++)
-                {
-                    ComputationNodePtr node = decoderNet.GetNodeFromName(decoderEvalNodeNames[i]);
-                    decoderNet.BuildAndValidateNetwork(node);
-                    if (!node->FunctionValues().GetNumElements() == 1)
-                    {
-                        throw std::logic_error("The nodes passed to SimpleEvaluator::Evaluate function must be either eval or training criterion nodes (which evalues to 1x1 value).");
-                    }
-                    decoderEvalNodes.push_back(node);
-                }
-            }
-
-            if (m_lst_pair_encoder_decoder_nodes.size() == 0)
-                throw runtime_error("TrainOneEpochEncoderDecoderWithHiddenStates: no encoder and decoder node pairs");
-
-            //initialize eval results
-            std::vector<ElemType> evalResults;
-            for (int i = 0; i < decoderEvalNodes.size(); i++)
-            {
-                evalResults.push_back((ElemType)0);
-            }
-
-            //prepare features and labels
-            std::vector<ComputationNodePtr> & encoderFeatureNodes = encoderNet.FeatureNodes();
-
-            std::vector<ComputationNodePtr> & decoderFeatureNodes = decoderNet.FeatureNodes();
-            std::vector<ComputationNodePtr> & decoderLabelNodes = decoderNet.LabelNodes();
-
-            std::map<std::wstring, Matrix<ElemType>*> encoderInputMatrices;
-            for (size_t i = 0; i < encoderFeatureNodes.size(); i++)
-            {
-                encoderInputMatrices[encoderFeatureNodes[i]->NodeName()] = &encoderFeatureNodes[i]->FunctionValues();
-            }
-
-            std::map<std::wstring, Matrix<ElemType>*> decoderInputMatrices;
-            for (size_t i = 0; i < decoderFeatureNodes.size(); i++)
-            {
-                decoderInputMatrices[decoderFeatureNodes[i]->NodeName()] = &decoderFeatureNodes[i]->FunctionValues();
-            }
-            for (size_t i = 0; i < decoderLabelNodes.size(); i++)
-            {
-                decoderInputMatrices[decoderLabelNodes[i]->NodeName()] = &decoderLabelNodes[i]->FunctionValues();
-            }
-
-            //evaluate through minibatches
-            size_t totalEpochSamples = 0;
-            size_t numMBsRun = 0;
-            size_t actualMBSize = 0;
-            size_t numSamplesLastMBs = 0;
-            size_t lastMBsRun = 0; //MBs run before this display
-
-            std::vector<ElemType> evalResultsLastMBs;
-            for (int i = 0; i < evalResults.size(); i++)
-                evalResultsLastMBs.push_back((ElemType)0);
-
-            encoderDataReader.StartMinibatchLoop(mbSize, 0, testSize);
-            decoderDataReader.StartMinibatchLoop(mbSize, 0, testSize);
-
-            Matrix<ElemType> mEncoderOutput(encoderEvalNodes[0]->FunctionValues().GetDeviceId());
-            Matrix<ElemType> historyMat(encoderEvalNodes[0]->FunctionValues().GetDeviceId());
-
-            bool bContinueDecoding = true;
-            while (bContinueDecoding){
-                /// first evaluate encoder network
-                if (encoderDataReader.GetMinibatch(encoderInputMatrices) == false)
-                    break;
-                if (decoderDataReader.GetMinibatch(decoderInputMatrices) == false)
-                    break;
-                UpdateEvalTimeStamps(encoderFeatureNodes);
-                UpdateEvalTimeStamps(decoderFeatureNodes);
-
-                actualMBSize = decoderNet.GetActualMBSize();
-                if (actualMBSize == 0)
-                    LogicError("decoderTrainSetDataReader read data but decoderNet reports no data read");
-
-                encoderNet.SetActualMiniBatchSize(actualMBSize);
-                encoderNet.SetActualNbrSlicesInEachRecIter(encoderDataReader.NumberSlicesInEachRecurrentIter());
-                encoderDataReader.SetSentenceSegBatch(encoderNet.SentenceBoundary(), encoderNet.MinibatchPackingFlags());
-
-                assert(encoderEvalNodes.size() == 1);
-                for (int i = 0; i < encoderEvalNodes.size(); i++)
-                {
-                    encoderNet.Evaluate(encoderEvalNodes[i]);
-                }
-
-
-                /// not the sentence begining, because the initial hidden layer activity is from the encoder network
-                decoderNet.SetActualNbrSlicesInEachRecIter(decoderDataReader.NumberSlicesInEachRecurrentIter());
-                decoderDataReader.SetSentenceSegBatch(decoderNet.SentenceBoundary(), decoderNet.MinibatchPackingFlags());
-
-                /// get the pair of encode and decoder nodes
-                for (typename list<pair<ComputationNodePtr, ComputationNodePtr>>::iterator iter = m_lst_pair_encoder_decoder_nodes.begin(); iter != m_lst_pair_encoder_decoder_nodes.end(); iter++)
-                {
-                    /// past hidden layer activity from encoder network to decoder network
-                    ComputationNodePtr encoderNode = iter->first;
-                    ComputationNodePtr decoderNode = iter->second;
-
-                    encoderNode->GetHistory(historyMat, true);
-                    decoderNode->SetHistory(historyMat);
-                }
-
-                for (int i = 0; i<decoderEvalNodes.size(); i++)
-                {
-                    decoderNet.Evaluate(decoderEvalNodes[i]);
-                    evalResults[i] += decoderEvalNodes[i]->FunctionValues().Get00Element(); //criterionNode should be a scalar
-                }
-
-                totalEpochSamples += actualMBSize;
-                numMBsRun++;
-
-                if (m_traceLevel > 0)
-                {
-                    numSamplesLastMBs += actualMBSize;
-
-                    if (numMBsRun % m_numMBsToShowResult == 0)
-                    {
-                        DisplayEvalStatistics(lastMBsRun + 1, numMBsRun, numSamplesLastMBs, decoderEvalNodes, evalResults, evalResultsLastMBs);
-
-                        for (int i = 0; i < evalResults.size(); i++)
-                        {
-                            evalResultsLastMBs[i] = evalResults[i];
-                        }
-                        numSamplesLastMBs = 0;
-                        lastMBsRun = numMBsRun;
-                    }
-                }
-
-                /// call DataEnd to check if end of sentence is reached
-                /// datareader will do its necessary/specific process for sentence ending 
-                encoderDataReader.DataEnd(endDataSentence);
-                decoderDataReader.DataEnd(endDataSentence);
-            }
-
-            // show last batch of results
-            if (m_traceLevel > 0 && numSamplesLastMBs > 0)
-            {
-                DisplayEvalStatistics(lastMBsRun + 1, numMBsRun, numSamplesLastMBs, decoderEvalNodes, evalResults, evalResultsLastMBs);
-            }
-
-            //final statistics
-            for (int i = 0; i < evalResultsLastMBs.size(); i++)
-            {
-                evalResultsLastMBs[i] = 0;
-            }
-
-            fprintf(stderr, "Final Results: ");
-            DisplayEvalStatistics(1, numMBsRun, totalEpochSamples, decoderEvalNodes, evalResults, evalResultsLastMBs);
-
-            for (int i = 0; i < evalResults.size(); i++)
-            {
-                evalResults[i] /= totalEpochSamples;
-            }
-
-            return evalResults;
-        }
-
-        void InitTrainEncoderDecoderWithHiddenStates(const ConfigParameters& readerConfig)
-        {
-            ConfigArray arrEncoderNodeNames = readerConfig("encoderNodes", "");
-            vector<wstring> encoderNodeNames;
-
-            m_lst_pair_encoder_decode_node_names.clear();;
-
-            if (arrEncoderNodeNames.size() > 0)
-            {
-                /// newer code that explicitly place multiple streams for inputs
-                foreach_index(i, arrEncoderNodeNames) // inputNames should map to node names
-                {
-                    wstring nodeName = arrEncoderNodeNames[i];
-                    encoderNodeNames.push_back(nodeName);
-                }
-            }
-
-            ConfigArray arrDecoderNodeNames = readerConfig("decoderNodes", "");
-            vector<wstring> decoderNodeNames;
-            if (arrDecoderNodeNames.size() > 0)
-            {
-                /// newer code that explicitly place multiple streams for inputs
-                foreach_index(i, arrDecoderNodeNames) // inputNames should map to node names
-                {
-                    wstring nodeName = arrDecoderNodeNames[i];
-                    decoderNodeNames.push_back(nodeName);
-                }
-            }
-
-            assert(encoderNodeNames.size() == decoderNodeNames.size());
-
-            for (size_t i = 0; i < encoderNodeNames.size(); i++)
-            {
-                m_lst_pair_encoder_decode_node_names.push_back(make_pair(encoderNodeNames[i], decoderNodeNames[i]));
-            }
-        }
-
-        void EncodingEvaluateDecodingBeamSearch(
-            ComputationNetwork<ElemType>& encoderNet,
-            ComputationNetwork<ElemType>& decoderNet,
-            IDataReader<ElemType>& encoderDataReader,
-            IDataReader<ElemType>& decoderDataReader,
-            IDataWriter<ElemType>& dataWriter,
-            const vector<wstring>& outputNodeNames, const vector<wstring>& writeNodeNames,
-            const size_t mbSize, const ElemType beam, const size_t testSize)
-        {
-            std::vector<ComputationNodePtr> encoderEvalNodes;
-            for (int i = 0; i< encoderNet.OutputNodes().size(); i++)
-                encoderEvalNodes.push_back(encoderNet.OutputNodes()[i]);
-            assert(encoderEvalNodes.size() == 1);
-
-            //specify output nodes and files
-            std::vector<ComputationNodePtr> outputNodes;
-            for (int i = 0; i<outputNodeNames.size(); i++)
-                outputNodes.push_back(decoderNet.GetNodeFromName(outputNodeNames[i]));
-
-            //specify nodes to write to file
-            std::vector<ComputationNodePtr> writeNodes;
-            for (int i = 0; i<writeNodeNames.size(); i++)
-                writeNodes.push_back(m_net.GetNodeFromName(writeNodeNames[i]));
-
-            //prepare features and labels
-            std::vector<ComputationNodePtr> & encoderFeatureNodes = encoderNet.FeatureNodes();
-            std::vector<ComputationNodePtr> & decoderFeatureNodes = decoderNet.FeatureNodes();
-            std::vector<ComputationNodePtr> & decoderLabelNodes = decoderNet.LabelNodes();
-
-            std::map<std::wstring, Matrix<ElemType>*> encoderInputMatrices;
-            for (size_t i = 0; i<encoderFeatureNodes.size(); i++)
-            {
-                encoderInputMatrices[encoderFeatureNodes[i]->NodeName()] = &encoderFeatureNodes[i]->FunctionValues();
-            }
-
-            std::map<std::wstring, Matrix<ElemType>*> decoderInputMatrices;
-            for (size_t i = 0; i<decoderFeatureNodes.size(); i++)
-            {
-                decoderInputMatrices[decoderFeatureNodes[i]->NodeName()] = &decoderFeatureNodes[i]->FunctionValues();
-            }
-            for (size_t i = 0; i<decoderLabelNodes.size(); i++)
-            {
-                decoderInputMatrices[decoderLabelNodes[i]->NodeName()] = &decoderLabelNodes[i]->FunctionValues();
-            }
-
-            /// get the pair of encode and decoder nodes
-            if (m_lst_pair_encoder_decoder_nodes.size() == 0 && m_lst_pair_encoder_decode_node_names.size() > 0)
-            {
-                for (list<pair<wstring, wstring>>::iterator iter = m_lst_pair_encoder_decode_node_names.begin(); iter != m_lst_pair_encoder_decode_node_names.end(); iter++)
-                {
-                    /// past hidden layer activity from encoder network to decoder network
-                    ComputationNodePtr encoderNode = encoderNet.GetNodeFromName(iter->first);
-                    ComputationNodePtr decoderNode = decoderNet.GetNodeFromName(iter->second);
-
-                    if (encoderNode != nullptr && decoderNode != nullptr)
-                        m_lst_pair_encoder_decoder_nodes.push_back(make_pair(encoderNode, decoderNode));
-                }
-            }
-
-            if (m_lst_pair_encoder_decoder_nodes.size() == 0)
-                throw runtime_error("TrainOneEpochEncoderDecoderWithHiddenStates: no encoder and decoder node pairs");
-
-            //evaluate through minibatches
-            size_t totalEpochSamples = 0;
-            size_t actualMBSize = 0;
-
-            encoderDataReader.StartMinibatchLoop(mbSize, 0, testSize);
-            encoderDataReader.SetNbrSlicesEachRecurrentIter(1);
-            decoderDataReader.StartMinibatchLoop(mbSize, 0, testSize);
-            decoderDataReader.SetNbrSlicesEachRecurrentIter(1);
-
-            Matrix<ElemType> mEncoderOutput(encoderEvalNodes[0]->FunctionValues().GetDeviceId());
-            Matrix<ElemType> historyMat(encoderEvalNodes[0]->FunctionValues().GetDeviceId());
-
-            bool bDecoding = true; 
-            while (bDecoding){
-                if (encoderDataReader.GetMinibatch(encoderInputMatrices) == false)
-                    break;
-
-                UpdateEvalTimeStamps(encoderFeatureNodes);
-
-                actualMBSize = encoderNet.GetActualMBSize();
-
-                encoderNet.SetActualMiniBatchSize(actualMBSize);
-                encoderNet.SetActualNbrSlicesInEachRecIter(encoderDataReader.NumberSlicesInEachRecurrentIter());
-                encoderDataReader.SetSentenceSegBatch(encoderNet.SentenceBoundary(), encoderNet.MinibatchPackingFlags());
-
-                assert(encoderEvalNodes.size() == 1);
-                for (int i = 0; i<encoderEvalNodes.size(); i++)
-                {
-                    encoderNet.Evaluate(encoderEvalNodes[i]);
-                }
-
-                size_t mNutt = encoderDataReader.NumberSlicesInEachRecurrentIter();
-
-                /// get the pair of encode and decoder nodes
-                for (typename list<pair<ComputationNodePtr, ComputationNodePtr>>::iterator iter = m_lst_pair_encoder_decoder_nodes.begin(); iter != m_lst_pair_encoder_decoder_nodes.end(); iter++)
-                {
-                    /// past hidden layer activity from encoder network to decoder network
-                    ComputationNodePtr encoderNode = iter->first;
-                    ComputationNodePtr decoderNode = iter->second;
-
-                    encoderNode->GetHistory(historyMat, true);
-#ifdef DEBUG_DECODER
-                    fprintf(stderr, "LSTM past output norm = %.8e\n", historyMat.ColumnSlice(0, 1).FrobeniusNorm());
-                    fprintf(stderr, "LSTM past state norm = %.8e\n", historyMat.ColumnSlice(1, 1).FrobeniusNorm());
-#endif
-                    decoderNode->SetHistory(historyMat);
-                }
-
-                vector<size_t> best_path;
-
-                decoderNet.SetActualMiniBatchSize(actualMBSize);
-                decoderDataReader.SetNbrSlicesEachRecurrentIter(mNutt);
-                decoderNet.SetActualNbrSlicesInEachRecIter(decoderDataReader.NumberSlicesInEachRecurrentIter());
-
-                decoderNet.SentenceBoundary().Resize(decoderDataReader.NumberSlicesInEachRecurrentIter(), 1);
-                decoderNet.SentenceBoundary().SetValue(SENTENCE_MIDDLE);
-
-                FindBestPathWithVariableLength(decoderNet, actualMBSize, decoderDataReader, dataWriter, outputNodes, writeNodes, decoderFeatureNodes, beam, decoderInputMatrices, best_path);
-
-                totalEpochSamples += actualMBSize;
-
-                /// call DataEnd to check if end of sentence is reached
-                /// datareader will do its necessary/specific process for sentence ending 
-                encoderDataReader.DataEnd(endDataSentence);
-            }
-        }
-
-        bool GetCandidatesAtOneTimeInstance(const Matrix<ElemType>& score,
-            const ElemType & preScore, const ElemType & threshold,
-            const ElemType& best_score_so_far,
-            vector<pair<int, ElemType>>& rCandidate)
-        {
-            Matrix<ElemType> ptrScore(CPUDEVICE);
-            ptrScore = score;
-
-            ElemType *pPointer = ptrScore.BufferPointer();
-            vector<pair<int, ElemType>> tPairs;
-            for (int i = 0; i < ptrScore.GetNumElements(); i++)
-            {
-                tPairs.push_back(make_pair(i, pPointer[i]));
-                //                    assert(pPointer[i] <= 1.0); /// work on the posterior probabilty, so every score should be smaller than 1.0
-            }
-
-            std::sort(tPairs.begin(), tPairs.end(), comparator<ElemType>);
-
-            bool bAboveThreshold = false;
-            for (typename vector<pair<int, ElemType>>::iterator itr = tPairs.begin(); itr != tPairs.end(); itr++)
-            {
-                if (itr->second < 0.0)
-                    LogicError("This means to use probability so the value should be non-negative");
-
-                ElemType dScore = (itr->second > (ElemType)EPS_IN_LOG) ? log(itr->second) : (ElemType)LOG_OF_EPS_IN_LOG;
-
-                dScore += preScore;
-                if (dScore >= threshold && dScore >= best_score_so_far)
-                {
-                    rCandidate.push_back(make_pair(itr->first, dScore));
-                    bAboveThreshold = true;
-                }
-                else
-                {
-                    break;
-                }
-            }
-
-            return bAboveThreshold;
-        }
-
-        // retrieve activity at time atTime. 
-        // notice that the function values returned is single column 
-        void PreComputeActivityAtTime(size_t atTime)
-        {
-            for (auto nodeIter = batchComputeNodes.begin(); nodeIter != batchComputeNodes.end(); nodeIter++)
-            {
-                ComputationNodePtr node = *nodeIter;
-                node->EvaluateThisNode(atTime);
-                if (node->FunctionValues().GetNumCols() != node->GetNbrSlicesInEachRecurrentIteration())
-                {
-                    RuntimeError("preComputeActivityAtTime: the function values has to be a single column matrix ");
-                }
-            }
-        }
-
-        //return true if precomputation is executed.
-        void ResetPreCompute()
-        {
-            //mark false
-            for (auto nodeIter = batchComputeNodes.begin(); nodeIter != batchComputeNodes.end(); nodeIter++)
-            {
-                BatchModeNode<ElemType>* node = static_cast<BatchModeNode<ElemType>*> (*nodeIter);
-                node->MarkComputed(false);
-            }
-        }
-
-        //return true if precomputation is executed.
-        bool PreCompute(ComputationNetwork<ElemType>& net,
-            std::vector<ComputationNodePtr>& FeatureNodes)
-        {
-            batchComputeNodes = net.GetNodesRequireBatchMode();
-
-            if (batchComputeNodes.size() == 0)
-            {
-                return false;
-            }
-
-            UpdateEvalTimeStamps(FeatureNodes);
-
-            size_t actualMBSize = net.GetActualMBSize();
-            net.SetActualMiniBatchSize(actualMBSize);
-            for (auto nodeIter = batchComputeNodes.begin(); nodeIter != batchComputeNodes.end(); nodeIter++)
-            {
-                net.Evaluate(*nodeIter);
-            }
-
-            //mark done
-            for (auto nodeIter = batchComputeNodes.begin(); nodeIter != batchComputeNodes.end(); nodeIter++)
-            {
-                BatchModeNode<ElemType>* node = static_cast<BatchModeNode<ElemType>*> (*nodeIter);
-                node->MarkComputed(true);
-            }
-
-            return true;
-        }
-
-        void WriteNbest(const size_t nidx, const vector<size_t> &best_path,
-            std::vector<ComputationNodePtr>& outputNodes, IDataWriter<ElemType>& dataWriter)
-        {
-            assert(outputNodes.size() == 1);
-            std::map<std::wstring, void *, nocase_compare> outputMatrices;
-            size_t bSize = best_path.size();
-            for (int i = 0; i < outputNodes.size(); i++)
-            {
-                size_t dim = outputNodes[i]->FunctionValues().GetNumRows();
-                outputNodes[i]->FunctionValues().Resize(dim, bSize);
-                outputNodes[i]->FunctionValues().SetValue(0);
-                for (int k = 0; k < bSize; k++)
-                    outputNodes[i]->FunctionValues().SetValue(best_path[k], k, 1.0);
-                outputMatrices[outputNodes[i]->NodeName()] = (void *)(&outputNodes[i]->FunctionValues());
-            }
-
-            dataWriter.SaveData(nidx, outputMatrices, bSize, bSize, 0);
-        }
-
-        void BeamSearch(IDataReader<ElemType>& dataReader, IDataWriter<ElemType>& dataWriter, const vector<wstring>& outputNodeNames, const vector<wstring>& writeNodeNames, const size_t mbSize, const ElemType beam, const size_t testSize)
-        {
-            clock_t startReadMBTime = 0, endComputeMBTime = 0;
-
-            //specify output nodes and files
-            std::vector<ComputationNodePtr> outputNodes;
-            for (int i = 0; i<outputNodeNames.size(); i++)
-                outputNodes.push_back(m_net.GetNodeFromName(outputNodeNames[i]));
-
-            //specify nodes to write to file
-            std::vector<ComputationNodePtr> writeNodes;
-            for (int i = 0; i<writeNodeNames.size(); i++)
-                writeNodes.push_back(m_net.GetNodeFromName(writeNodeNames[i]));
-
-            //prepare features and labels
-            std::vector<ComputationNodePtr> & FeatureNodes = m_net.FeatureNodes();
-            std::vector<ComputationNodePtr> & labelNodes = m_net.LabelNodes();
-
-            std::map<std::wstring, Matrix<ElemType>*> inputMatrices;
-            for (size_t i = 0; i<FeatureNodes.size(); i++)
-            {
-                inputMatrices[FeatureNodes[i]->NodeName()] = &FeatureNodes[i]->FunctionValues();
-            }
-            for (size_t i = 0; i<labelNodes.size(); i++)
-            {
-                inputMatrices[labelNodes[i]->NodeName()] = &labelNodes[i]->FunctionValues();
-            }
-
-            //evaluate through minibatches
-            size_t totalEpochSamples = 0;
-            size_t actualMBSize = 0;
-
-            dataReader.StartMinibatchLoop(mbSize, 0, testSize);
-            dataReader.SetNbrSlicesEachRecurrentIter(1);
-
-            startReadMBTime = clock();
-            size_t numMBsRun = 0;
-            ElemType ComputeTimeInMBs = 0;
-            while (dataReader.GetMinibatch(inputMatrices))
-            {
-                UpdateEvalTimeStamps(FeatureNodes);
-
-                actualMBSize = m_net.GetActualMBSize();
-                m_net.SetActualMiniBatchSize(actualMBSize);
-
-                vector<size_t> best_path;
-
-                FindBestPath(m_net, dataReader, dataWriter, outputNodes, writeNodes, FeatureNodes, beam, inputMatrices, best_path);
-
-                totalEpochSamples += actualMBSize;
-
-                /// call DataEnd to check if end of sentence is reached
-                /// datareader will do its necessary/specific process for sentence ending 
-                dataReader.DataEnd(endDataSentence);
-
-                endComputeMBTime = clock();
-                numMBsRun++;
-
-                if (m_traceLevel > 0)
-                {
-                    ElemType MBComputeTime = (ElemType)(endComputeMBTime - startReadMBTime) / CLOCKS_PER_SEC;
-
-                    ComputeTimeInMBs += MBComputeTime;
-
-                    fprintf(stderr, "Sentenes Seen = %d; Samples seen = %d; Total Compute Time = %.8g ; Time Per Sample=%.8g\n", numMBsRun, totalEpochSamples, ComputeTimeInMBs, ComputeTimeInMBs / totalEpochSamples);
-                }
-
-                startReadMBTime = clock();
-            }
-
-            fprintf(stderr, "done decoding\n");
-        }
-
-        void FindBestPath(ComputationNetwork<ElemType>& evalnet,
-            IDataReader<ElemType>& dataReader, IDataWriter<ElemType>& dataWriter,
-            std::vector<ComputationNodePtr>& evalNodes,
-            std::vector<ComputationNodePtr>& outputNodes,
-            std::vector<ComputationNodePtr> & FeatureNodes,
-            const ElemType beam, 
-            std::map<std::wstring, Matrix<ElemType>*> & inputMatrices,
-            vector<size_t> &best_path)
-        {
-            assert(evalNodes.size() == 1);
-
-            NN_state<ElemType> state;
-            NN_state<ElemType> null_state;
-
-            priority_queue<Token<ElemType>> n_bests;  /// save n-bests
-
-            /**
-            loop over all the candidates for the featureDelayTarget,
-            evaluate their scores, save their histories
-            */
-            priority_queue<Token<ElemType>> from_queue, to_queue;
-            vector<ElemType> evalResults;
-
-            size_t mbSize;
-            mbSize = evalnet.GetActualMBSize();
-            size_t maxMbSize = 2 * mbSize;
-
-            /// use reader to initialize evalnet's sentence start information to let it know that this
-            /// is the begining of sentence
-            evalnet.SetActualMiniBatchSize(mbSize);
-            evalnet.SetActualNbrSlicesInEachRecIter(dataReader.NumberSlicesInEachRecurrentIter());
-            dataReader.SetSentenceSegBatch(evalnet.SentenceBoundary(), evalnet.MinibatchPackingFlags());
-
-            clock_t start, now;
-            start = clock();
-
-            /// for the case of not using encoding, no previous state is avaliable, except for the default hidden layer activities 
-            /// no need to get that history and later to set the history as there are default hidden layer activities
-
-            from_queue.push(Token<ElemType>(0., vector<size_t>(), state)); /// the first element in the priority queue saves the initial NN state
-
-            dataReader.InitProposals(inputMatrices);
-            size_t itdx = 0;
-            size_t maxSize = min(maxMbSize, mbSize);
-
-            ResetPreCompute();
-            PreCompute(evalnet, FeatureNodes);
-
-            /// need to set the minibatch size to 1, and initialize evalnet's sentence start information to let it know that this
-            /// is the begining of sentence
-            evalnet.SetActualMiniBatchSize(1);
-            dataReader.SetSentenceSegBatch(evalnet.SentenceBoundary(), evalnet.MinibatchPackingFlags());
-            /// need to set the sentence begining segmentation info
-            evalnet.SentenceBoundary().SetValue(SENTENCE_BEGIN);
-
-            for (itdx = 0; itdx < maxSize; itdx++)
-            {
-                ElemType best_score = -numeric_limits<ElemType>::infinity();
-                vector<size_t> best_output_label;
-
-                if (itdx > 0)
-                {
-                    /// state need to be carried over from past time instance
-                    evalnet.SentenceBoundary().SetValue(SENTENCE_MIDDLE);
-                }
-
-                PreComputeActivityAtTime(itdx);
-
-                while (!from_queue.empty()) {
-                    const Token<ElemType> from_token = from_queue.top();
-                    vector<size_t> history = from_token.sequence;
-
-                    /// update feature nodes once, as the observation is the same for all propsoals in labels
-                    UpdateEvalTimeStamps(FeatureNodes);
-
-                    /// history is updated in the getproposalobs function
-                    dataReader.GetProposalObs(inputMatrices, itdx, history);
-
-                    /// get the nn state history and set nn state to the history
-                    map<wstring, Matrix<ElemType>> hidden_history = from_token.state.hidden_activity;
-                    evalnet.SetHistory(hidden_history);
-
-                    for (int i = 0; i<evalNodes.size(); i++)
-                    {
-                        evalnet.Evaluate(evalNodes[i]);
-                        vector<pair<int, ElemType>> retPair;
-                        if (GetCandidatesAtOneTimeInstance(evalNodes[i]->FunctionValues(), from_token.score, best_score - beam, -numeric_limits<ElemType>::infinity(), retPair)
-                            == false)
-                            continue;
-
-                        evalnet.GetHistory(state.hidden_activity, true);
-                        for (typename vector<pair<int, ElemType>>::iterator itr = retPair.begin(); itr != retPair.end(); itr++)
-                        {
-                            vector<size_t> history = from_token.sequence;
-                            history.push_back(itr->first);
-                            Token<ElemType> to_token(itr->second, history, state);  /// save updated nn state and history
-
-                            to_queue.push(to_token);
-
-                            if (itr->second > best_score)  /// update best score
-                            {
-                                best_score = itr->second;
-                                best_output_label = history;
-                            }
-                        }
-
-                        history = from_token.sequence;  /// back to the from token's history
-                    }
-
-                    from_queue.pop();
-                }
-
-                if (to_queue.size() == 0)
-                    break;
-
-                // beam pruning
-                const ElemType threshold = best_score - beam;
-                while (!to_queue.empty())
-                {
-                    if (to_queue.top().score >= threshold)
-                        from_queue.push(to_queue.top());
-                    to_queue.pop();
-                }
-            }
-
-            // write back best path
-            size_t ibest = 0;
-            while (from_queue.size() > 0)
-            {
-                Token<ElemType> seq(from_queue.top().score, from_queue.top().sequence, from_queue.top().state); 
-
-                best_path.clear();
-
-                assert(best_path.empty());
-                best_path = seq.sequence;
-                if (ibest == 0)
-                    WriteNbest(ibest, best_path, outputNodes, dataWriter);
-
-#ifdef DBG_BEAM_SEARCH
-                WriteNbest(ibest, best_path, outputNodes, dataWriter);
-                cout << " score = " << from_queue.top().score << endl;
-#endif
-
-                from_queue.pop();
-
-                ibest++;
-            }
-
-            now = clock();
-            fprintf(stderr, "%.1f words per second\n", mbSize / ((double)(now - start) / 1000.0));
-        }
-
-        /**
-            beam search decoder
-        */
-        ElemType FindBestPathWithVariableLength(ComputationNetwork<ElemType>& evalnet,
-            size_t inputLength,
-            IDataReader<ElemType>& dataReader, IDataWriter<ElemType>& dataWriter,
-            std::vector<ComputationNodePtr>& evalNodes,
-            std::vector<ComputationNodePtr>& outputNodes,
-            std::vector<ComputationNodePtr> & FeatureNodes,
-            const ElemType beam, 
-            std::map<std::wstring, Matrix<ElemType>*> & inputMatrices,
-            vector<size_t> &best_path)
-        {
-            assert(evalNodes.size() == 1);
-
-            NN_state<ElemType> state;
-            NN_state<ElemType> null_state;
-
-            std::priority_queue<Token<ElemType>> n_bests;  /// save n-bests
-
-            /**
-            loop over all the candidates for the featureDelayTarget,
-            evaluate their scores, save their histories
-            */
-            std::priority_queue<Token<ElemType>> from_queue, to_queue;
-            std::priority_queue<Token<ElemType>> result_queue;
-            vector<ElemType> evalResults;
-
-            size_t mbSize = inputLength;
-            size_t maxMbSize = 3 * mbSize;
-
-            /// use reader to initialize evalnet's sentence start information to let it know that this
-            /// is the begining of sentence
-            evalnet.SetActualMiniBatchSize(mbSize);
-            evalnet.SetActualNbrSlicesInEachRecIter(dataReader.NumberSlicesInEachRecurrentIter());
-
-            clock_t start, now;
-            start = clock();
-
-            from_queue.push(Token<ElemType>(0., vector<size_t>(), state)); /// the first element in the priority queue saves the initial NN state
-
-            /// the end of sentence symbol in reader
-            int outputEOS = dataReader.GetSentenceEndIdFromOutputLabel();
-            if (outputEOS < 0)
-                LogicError("Cannot find end of sentence symbol. Check ");
-
-            dataReader.InitProposals(inputMatrices);
-
-            size_t itdx = 0;
-
-            ResetPreCompute();
-            PreCompute(evalnet, FeatureNodes);
-
-            /// need to set the minibatch size to 1, and initialize evalnet's sentence start information to let it know that this
-            /// is the begining of sentence
-            evalnet.SetActualMiniBatchSize(dataReader.NumberSlicesInEachRecurrentIter());
-
-            ElemType best_score = -numeric_limits<ElemType>::infinity();
-            ElemType best_score_so_far = -numeric_limits<ElemType>::infinity();
-            for (itdx = 0; itdx < maxMbSize; itdx++)
-            {
-                best_score = -numeric_limits<ElemType>::infinity();
-                vector<size_t> best_output_label;
-
-                PreComputeActivityAtTime(itdx);
-
-                while (!from_queue.empty()) {
-                    const Token<ElemType> from_token = from_queue.top();
-                    vector<size_t> history = from_token.sequence;
-
-                    /// update feature nodes once, as the observation is the same for all propsoals in labels
-                    UpdateEvalTimeStamps(FeatureNodes);
-
-                    /// history is updated in the getproposalobs function
-                    dataReader.GetProposalObs(inputMatrices, itdx, history);
-
-                    /// get the nn state history and set nn state to the history
-                    map<wstring, Matrix<ElemType>> hidden_history = from_token.state.hidden_activity;
-                    evalnet.SetHistory(hidden_history);
-
-                    for (int i = 0; i<evalNodes.size(); i++)
-                    {
-                        evalnet.Evaluate(evalNodes[i]);
-                        vector<pair<int, ElemType>> retPair;
-                        if (GetCandidatesAtOneTimeInstance(evalNodes[i]->FunctionValues(), from_token.score, best_score - beam, -numeric_limits<ElemType>::infinity(), retPair)
-                            == false)
-                            continue;
-
-                        evalnet.GetHistory(state.hidden_activity, true);
-                        for (typename vector<pair<int, ElemType>>::iterator itr = retPair.begin(); itr != retPair.end(); itr++)
-                        {
-                            vector<size_t> history = from_token.sequence;
-                            history.push_back(itr->first);
-
-                            if (itr->first != outputEOS)
-                            {
-                                Token<ElemType> to_token(itr->second, history, state);  /// save updated nn state and history
-
-                                to_queue.push(to_token);
-
-                                if (itr->second > best_score)  /// update best score
-                                {
-                                    best_score = itr->second;
-                                    best_output_label = history;
-                                }
-                            }
-                            else {
-                                /// sentence ending reached
-                                Token<ElemType> to_token(itr->second, history, state);  
-                                result_queue.push(to_token);
-                            }
-                        }
-
-                        history = from_token.sequence;  /// back to the from token's history
-                    }
-
-                    from_queue.pop();
-                }
-
-                if (to_queue.size() == 0)
-                    break;
-
-                // beam pruning
-                const ElemType threshold = best_score - beam;
-                while (!to_queue.empty())
-                {
-                    if (to_queue.top().score >= threshold)
-                        from_queue.push(to_queue.top());
-                    to_queue.pop();
-                }
-
-                best_score_so_far = best_score;
-            }
-
-            // write back best path
-            size_t ibest = 0;
-            while (result_queue.size() > 0)
-            {
-                best_path.clear();
-                //vector<size_t> *p = &result_queue.top().sequence;
-                assert(best_path.empty());
-                best_path.swap(const_cast<vector<size_t>&>(result_queue.top().sequence));
-                {
-                    ElemType score = result_queue.top().score;
-                    best_score = score;
-                    fprintf(stderr, "best[%d] score = %.4e\t", ibest, score);
-                    if (best_path.size() > 0)
-                        WriteNbest(ibest, best_path, outputNodes, dataWriter);
-                }
-
-                ibest++;
-
-                result_queue.pop();
-                break; /// only output the top one
-            }
-
-            now = clock();
-            fprintf(stderr, "%.1f words per second\n", mbSize / ((double)(now - start) / 1000.0));
-
-            return (ElemType) best_score;
-        }
-
-    };
-
-}}}
->>>>>>> 94ba0c55
+}}}