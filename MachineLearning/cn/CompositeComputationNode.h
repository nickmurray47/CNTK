--- conflicted
+++ resolved
@@ -2116,20 +2116,12 @@
         {
             ComputationNode<ElemType>::DumpNodeInfo(printValues, fstream);
 
-<<<<<<< HEAD
-            char str[4096];
-            sprintf(str, "[%lu,%lu]  ", FunctionValues().GetNumRows(), FunctionValues().GetNumCols());
-            fstream << string(str);
-            sprintf(str, "HasComputed=%ls", HasComputed()? L"true" : L"false");
-            fstream << string(str);
-=======
             const size_t BUFLEN = 4096;
             WCHAR str[BUFLEN];
             swprintf(str, BUFLEN, L"[%lu,%lu]  ", FunctionValues().GetNumRows(), FunctionValues().GetNumCols());
             fstream << wstring(str);
             swprintf(str, BUFLEN, L"HasComputed=%ws", HasComputed() ? L"true" : L"false");
             fstream << wstring(str);
->>>>>>> 4683c541
 
             PrintNodeValuesToFile(printValues, fstream);
         }
@@ -2163,13 +2155,7 @@
     template<class ElemType>
     class TimeReverseNode : public BatchModeNode<ElemType>
     {
-<<<<<<< HEAD
-        UsingComputationNodeMembers;
-        using BatchModeNode<ElemType>::mMemory;
-        using BatchModeNode<ElemType>::m_hasComputed;
-=======
         UsingBatchModeNodeMembers;
->>>>>>> 4683c541
 
     public:
         TimeReverseNode(const DEVICEID_TYPE deviceId = AUTOPLACEMATRIX, const std::wstring name = L"") : BatchModeNode<ElemType>(deviceId)
