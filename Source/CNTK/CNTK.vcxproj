﻿<?xml version="1.0" encoding="utf-8"?>
<Project DefaultTargets="Build" ToolsVersion="12.0" xmlns="http://schemas.microsoft.com/developer/msbuild/2003">
  <ItemGroup Label="ProjectConfigurations">
    <ProjectConfiguration Include="Debug|x64">
      <Configuration>Debug</Configuration>
      <Platform>x64</Platform>
    </ProjectConfiguration>
    <ProjectConfiguration Include="Release_NoOpt|x64">
      <Configuration>Release_NoOpt</Configuration>
      <Platform>x64</Platform>
    </ProjectConfiguration>
    <ProjectConfiguration Include="Release|x64">
      <Configuration>Release</Configuration>
      <Platform>x64</Platform>
    </ProjectConfiguration>
    <ProjectConfiguration Include="Debug_CpuOnly|x64">
      <Configuration>Debug_CpuOnly</Configuration>
      <Platform>x64</Platform>
    </ProjectConfiguration>
    <ProjectConfiguration Include="Release_CpuOnly|x64">
      <Configuration>Release_CpuOnly</Configuration>
      <Platform>x64</Platform>
    </ProjectConfiguration>
  </ItemGroup>
  <PropertyGroup Label="Globals">
    <ProjectGuid>{E6F26F9A-FF64-4F0A-B749-CD309EE357EE}</ProjectGuid>
    <Keyword>Win32Proj</Keyword>
    <RootNamespace>CNTK</RootNamespace>
    <ProjectName>CNTK</ProjectName>
  </PropertyGroup>
  <Import Project="$(VCTargetsPath)\Microsoft.Cpp.Default.props" />
  <Import Project="$(SolutionDir)\CNTK.Cpp.props" />
  <PropertyGroup Condition="$(DebugBuild)" Label="Configuration">
    <ConfigurationType>Application</ConfigurationType>
    <UseDebugLibraries>true</UseDebugLibraries>
    <PlatformToolset>v120</PlatformToolset>
    <CharacterSet>Unicode</CharacterSet>
  </PropertyGroup>
  <PropertyGroup Condition="$(ReleaseBuild)" Label="Configuration">
    <ConfigurationType>Application</ConfigurationType>
    <UseDebugLibraries>false</UseDebugLibraries>
    <PlatformToolset>v120</PlatformToolset>
    <WholeProgramOptimization>true</WholeProgramOptimization>
    <CharacterSet>Unicode</CharacterSet>
  </PropertyGroup>
  <Import Project="$(VCTargetsPath)\Microsoft.Cpp.props" />
  <ImportGroup Label="ExtensionSettings" />
  <ImportGroup Label="PropertySheets">
    <Import Project="$(UserRootDir)\Microsoft.Cpp.$(Platform).user.props" Condition="exists('$(UserRootDir)\Microsoft.Cpp.$(Platform).user.props')" Label="LocalAppDataPlatform" />
  </ImportGroup>
  <PropertyGroup Label="UserMacros" />
  <PropertyGroup Condition="$(DebugBuild)">
    <LinkIncremental>true</LinkIncremental>
  </PropertyGroup>
  <PropertyGroup Condition="$(ReleaseBuild)">
    <LinkIncremental>false</LinkIncremental>
    <ExecutablePath>$(ExecutablePath)</ExecutablePath>
  </PropertyGroup>
  <ItemDefinitionGroup>
    <ClCompile>
      <AdditionalIncludeDirectories>$(SolutionDir)Source\Readers\ReaderLib;$(SolutionDir)Source\ActionsLib;$(SolutionDir)Source\SequenceTrainingLib;$(SolutionDir)Source\SGDLib;$(SolutionDir)Source\ComputationNetworkLib;$(SolutionDir)Source\Math;$(SolutionDir)Source\Common\Include;$(SolutionDir)Source\CNTK\BrainScript;$(MSMPI_INC);$(NvmlInclude)</AdditionalIncludeDirectories>
      <DisableSpecificWarnings>4819</DisableSpecificWarnings>
    </ClCompile>
    <Link>
      <AdditionalLibraryDirectories>$(MSMPI_LIB64);$(OutDir);$(NvmlLibPath)</AdditionalLibraryDirectories>
    </Link>
  </ItemDefinitionGroup>
  <ItemDefinitionGroup Condition="$(DebugBuild)">
    <ClCompile>
      <PrecompiledHeader>
      </PrecompiledHeader>
      <WarningLevel>Level4</WarningLevel>
      <Optimization>Disabled</Optimization>
      <PreprocessorDefinitions>_SCL_SECURE_NO_WARNINGS;WIN32;_DEBUG;_CONSOLE;%(PreprocessorDefinitions)</PreprocessorDefinitions>
      <SDLCheck>true</SDLCheck>
      <OpenMPSupport>true</OpenMPSupport>
      <TreatWarningAsError>true</TreatWarningAsError>
      <AdditionalOptions>/bigobj %(AdditionalOptions)</AdditionalOptions>
    </ClCompile>
    <Link>
      <SubSystem>Console</SubSystem>
      <GenerateDebugInformation>true</GenerateDebugInformation>
      <AdditionalDependencies>ActionsLib.lib; SGDLib.lib; ComputationNetworkLib.lib; Math.lib; Common.lib; kernel32.lib; user32.lib; shell32.lib; SequenceTrainingLib.lib; %(AdditionalDependencies)</AdditionalDependencies>
      <DelayLoadDLLs>Math.dll; msmpi.dll; nvml.dll; $(CudaRuntimeDll)</DelayLoadDLLs>
      <StackReserveSize>100000000</StackReserveSize>
    </Link>
    <PreBuildEvent>
      <Command>prebuild.bat "$(Configuration)" "$(CNTK_MKL_SEQUENTIAL)" "$(CNTK_ENABLE_1BitSGD)" "$(CudaPath)" "$(CUDNN_PATH)" "$(CUB_PATH)"</Command>
    </PreBuildEvent>
  </ItemDefinitionGroup>
  <ItemDefinitionGroup Condition="$(ReleaseBuild)">
    <ClCompile>
      <WarningLevel>Level4</WarningLevel>
      <PrecompiledHeader>
      </PrecompiledHeader>
      <Optimization>MaxSpeed</Optimization>
      <FunctionLevelLinking>true</FunctionLevelLinking>
      <IntrinsicFunctions>true</IntrinsicFunctions>
      <PreprocessorDefinitions>WIN32;NDEBUG;_CONSOLE;%(PreprocessorDefinitions)</PreprocessorDefinitions>
      <SDLCheck>true</SDLCheck>
      <FavorSizeOrSpeed>Speed</FavorSizeOrSpeed>
      <AdditionalOptions>/d2Zi+ %(AdditionalOptions)</AdditionalOptions>
      <TreatWarningAsError>true</TreatWarningAsError>
    </ClCompile>
    <Link>
      <SubSystem>Console</SubSystem>
      <GenerateDebugInformation>true</GenerateDebugInformation>
      <EnableCOMDATFolding>true</EnableCOMDATFolding>
      <OptimizeReferences>true</OptimizeReferences>
      <AdditionalDependencies>ActionsLib.lib; SGDLib.lib; ComputationNetworkLib.lib; Math.lib; Common.lib; kernel32.lib; user32.lib; shell32.lib; SequenceTrainingLib.lib; %(AdditionalDependencies)</AdditionalDependencies>
      <Profile>true</Profile>
      <DelayLoadDLLs>Math.dll; msmpi.dll; nvml.dll; $(CudaRuntimeDll)</DelayLoadDLLs>
      <StackReserveSize>100000000</StackReserveSize>
    </Link>
    <PreBuildEvent>
      <Command>prebuild.bat "$(Configuration)" "$(CNTK_MKL_SEQUENTIAL)" "$(CNTK_ENABLE_1BitSGD)" "$(CudaPath)" "$(CUDNN_PATH)" "$(CUB_PATH)"</Command>
    </PreBuildEvent>
  </ItemDefinitionGroup>
  <ItemDefinitionGroup Condition="$(CpuOnlyBuild)">
    <ClCompile>
      <PreprocessorDefinitions>%(PreprocessorDefinitions);CPUONLY</PreprocessorDefinitions>
    </ClCompile>
    <Link>
      <DelayLoadDLLs>Math.dll; msmpi.dll;</DelayLoadDLLs>
    </Link>
    <PostBuildEvent>
      <Message>Copying dependencies</Message>
      <Command>xcopy /I /D /Y "$(ProjectDir)BrainScript\CNTKCoreLib\CNTK.core.bs" "$(TargetDir)"</Command>
    </PostBuildEvent>
  </ItemDefinitionGroup>
  <ItemDefinitionGroup Condition="$(GpuBuild)">
    <ClCompile>
      <AdditionalIncludeDirectories>%(AdditionalIncludeDirectories);$(CudaInclude)</AdditionalIncludeDirectories>
      <BrowseInformation Condition="'$(Configuration)|$(Platform)'=='Release|x64'">true</BrowseInformation>
      <BrowseInformation Condition="'$(Configuration)|$(Platform)'=='Release_NoOpt|x64'">true</BrowseInformation>
    </ClCompile>
    <Link>
      <AdditionalLibraryDirectories>%(AdditionalLibraryDirectories);$(CudaLibPath)</AdditionalLibraryDirectories>
    </Link>
    <PostBuildEvent>
      <Command>xcopy /I /D /Y "$(ProjectDir)BrainScript\CNTKCoreLib\CNTK.core.bs" "$(TargetDir)" &amp;&amp; if exist "%ProgramW6432%\NVIDIA Corporation\NVSMI" xcopy /I /D /Y "%ProgramW6432%\NVIDIA Corporation\NVSMI\nvml*.dll" "$(TargetDir)"</Command>
      <Message>Copying dependencies</Message>
    </PostBuildEvent>
<<<<<<< HEAD
    <ClCompile>
      <BufferSecurityCheck Condition="'$(Configuration)|$(Platform)'=='Debug|x64'">true</BufferSecurityCheck>
    </ClCompile>
=======
    <Bscmake>
      <PreserveSbr Condition="'$(Configuration)|$(Platform)'=='Release|x64'">true</PreserveSbr>
      <PreserveSbr Condition="'$(Configuration)|$(Platform)'=='Release_NoOpt|x64'">true</PreserveSbr>
    </Bscmake>
>>>>>>> 38db9b0f
  </ItemDefinitionGroup>
  <ItemGroup>
    <Text Include="BrainScript\Doc\Notes.txt" />
    <Text Include="DefaultMacros.txt" />
    <Text Include="modelEditor.txt" />
    <Text Include="modelEditorFromScratch.txt" />
  </ItemGroup>
  <ItemGroup>
    <ClInclude Include="..\Common\CrossProcessMutex.h" />
    <ClInclude Include="..\Common\Include\basetypes.h" />
    <ClInclude Include="..\Common\Include\Basics.h" />
    <ClInclude Include="..\Common\Include\BestGpu.h" />
    <ClInclude Include="..\Common\Include\DataReader.h" />
    <ClInclude Include="..\Common\Include\ExceptionWithCallStack.h" />
    <ClInclude Include="..\Common\Include\Globals.h" />
    <ClInclude Include="..\Common\Include\StringUtil.h" />
    <ClInclude Include="..\Common\Include\TensorShape.h" />
    <ClInclude Include="..\Common\Include\DataWriter.h" />
    <ClInclude Include="..\Common\Include\File.h" />
    <ClInclude Include="..\Common\Include\fileutil.h" />
    <ClInclude Include="..\Common\Include\hostname.h" />
    <ClInclude Include="..\Common\Include\Platform.h" />
    <ClInclude Include="..\Common\Include\ProgressTracing.h" />
    <ClInclude Include="..\Common\Include\ScriptableObjects.h" />
    <ClInclude Include="..\Common\Include\Sequences.h" />
    <ClInclude Include="..\Common\Include\TimerUtility.h" />
    <ClInclude Include="..\ComputationNetworkLib\EvaluationNodes.h" />
    <ClInclude Include="..\ComputationNetworkLib\TrainingNodes.h" />
    <ClInclude Include="..\Math\CPUMatrix.h" />
    <ClInclude Include="..\Math\Matrix.h" />
    <ClInclude Include="..\ComputationNetworkLib\PreComputeNodes.h" />
    <ClInclude Include="..\ComputationNetworkLib\MatrixPool.h" />
    <ClInclude Include="..\Readers\CompositeDataReader\CompositeDataReader.h" />
    <ClInclude Include="..\Readers\ReaderLib\BlockRandomizer.h" />
    <ClInclude Include="..\Readers\ReaderLib\Bundler.h" />
    <ClInclude Include="..\Readers\ReaderLib\ChunkRandomizer.h" />
    <ClInclude Include="..\Readers\ReaderLib\DataDeserializer.h" />
    <ClInclude Include="..\Readers\ReaderLib\MemoryProvider.h" />
    <ClInclude Include="..\Readers\ReaderLib\NoRandomizer.h" />
    <ClInclude Include="..\Readers\ReaderLib\Packer.h" />
    <ClInclude Include="..\Readers\ReaderLib\Reader.h" />
    <ClInclude Include="..\Readers\ReaderLib\SequencePacker.h" />
    <ClInclude Include="..\Readers\ReaderLib\SequenceRandomizer.h" />
    <ClInclude Include="..\Readers\ReaderLib\StringToIdMap.h" />
    <ClInclude Include="..\Readers\ReaderLib\Transformer.h" />
    <ClInclude Include="..\SGDLib\DataReaderHelpers.h" />
    <ClInclude Include="..\SGDLib\SGD.h" />
    <ClInclude Include="..\SGDLib\SimpleEvaluator.h" />
    <ClInclude Include="..\SGDLib\SimpleOutputWriter.h" />
    <ClInclude Include="..\ComputationNetworkLib\ComputationNetwork.h" />
    <ClInclude Include="..\ComputationNetworkLib\ComputationNetworkBuilder.h" />
    <ClInclude Include="..\ComputationNetworkLib\ComputationNode.h" />
    <ClInclude Include="..\ComputationNetworkLib\ConvolutionalNodes.h" />
    <ClInclude Include="BrainScript\BrainScriptEvaluator.h" />
    <ClInclude Include="BrainScript\BrainScriptParser.h" />
    <ClInclude Include="..\ComputationNetworkLib\InputAndParamNodes.h" />
    <ClInclude Include="..\ComputationNetworkLib\LinearAlgebraNodes.h" />
    <ClInclude Include="ModelEditLanguage.h" />
    <ClInclude Include="..\ComputationNetworkLib\NonlinearityNodes.h" />
    <ClInclude Include="..\ComputationNetworkLib\RecurrentNodes.h" />
    <ClInclude Include="stdafx.h" />
    <ClInclude Include="targetver.h" />
  </ItemGroup>
  <ItemGroup>
    <ClCompile Include="BrainScript\BrainScriptEvaluator.cpp" />
    <ClCompile Include="BrainScript\BrainScriptParser.cpp" />
    <ClCompile Include="CNTK.cpp" />
    <ClCompile Include="ModelEditLanguage.cpp" />
    <ClCompile Include="stdafx.cpp" />
    <ClCompile Include="tests.cpp" />
  </ItemGroup>
  <ItemGroup>
    <Xml Include="BrainScript\CNTKCoreLib\CNTK.core.bs">
      <FileType>Document</FileType>
      <DeploymentContent Condition="'$(Configuration)|$(Platform)'=='Debug|x64'">true</DeploymentContent>
      <DeploymentContent Condition="'$(Configuration)|$(Platform)'=='Debug_CpuOnly|x64'">true</DeploymentContent>
      <DeploymentContent Condition="'$(Configuration)|$(Platform)'=='Release|x64'">true</DeploymentContent>
      <DeploymentContent Condition="'$(Configuration)|$(Platform)'=='Release_NoOpt|x64'">true</DeploymentContent>
      <DeploymentContent Condition="'$(Configuration)|$(Platform)'=='Release_CpuOnly|x64'">true</DeploymentContent>
      <ExcludedFromBuild Condition="'$(Configuration)|$(Platform)'=='Debug|x64'">false</ExcludedFromBuild>
      <ExcludedFromBuild Condition="'$(Configuration)|$(Platform)'=='Debug_CpuOnly|x64'">false</ExcludedFromBuild>
      <ExcludedFromBuild Condition="'$(Configuration)|$(Platform)'=='Release|x64'">false</ExcludedFromBuild>
      <ExcludedFromBuild Condition="'$(Configuration)|$(Platform)'=='Release_NoOpt|x64'">false</ExcludedFromBuild>
      <ExcludedFromBuild Condition="'$(Configuration)|$(Platform)'=='Release_CpuOnly|x64'">false</ExcludedFromBuild>
    </Xml>
    <None Include="BrainScript\Doc\BrainScript--extending the CNTK config language, Frank Seide August 2015.pptx" />
    <None Include="prebuild.bat" />
  </ItemGroup>
  <Import Project="$(VCTargetsPath)\Microsoft.Cpp.targets" />
  <ImportGroup Label="ExtensionTargets" />
</Project><|MERGE_RESOLUTION|>--- conflicted
+++ resolved
@@ -141,16 +141,10 @@
       <Command>xcopy /I /D /Y "$(ProjectDir)BrainScript\CNTKCoreLib\CNTK.core.bs" "$(TargetDir)" &amp;&amp; if exist "%ProgramW6432%\NVIDIA Corporation\NVSMI" xcopy /I /D /Y "%ProgramW6432%\NVIDIA Corporation\NVSMI\nvml*.dll" "$(TargetDir)"</Command>
       <Message>Copying dependencies</Message>
     </PostBuildEvent>
-<<<<<<< HEAD
-    <ClCompile>
-      <BufferSecurityCheck Condition="'$(Configuration)|$(Platform)'=='Debug|x64'">true</BufferSecurityCheck>
-    </ClCompile>
-=======
     <Bscmake>
       <PreserveSbr Condition="'$(Configuration)|$(Platform)'=='Release|x64'">true</PreserveSbr>
       <PreserveSbr Condition="'$(Configuration)|$(Platform)'=='Release_NoOpt|x64'">true</PreserveSbr>
     </Bscmake>
->>>>>>> 38db9b0f
   </ItemDefinitionGroup>
   <ItemGroup>
     <Text Include="BrainScript\Doc\Notes.txt" />
