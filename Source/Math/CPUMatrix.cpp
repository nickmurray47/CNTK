--- conflicted
+++ resolved
@@ -4372,11 +4372,7 @@
 }
 
 template <class ElemType>
-<<<<<<< HEAD
-void CPUMatrix<ElemType>::BatchNormalizationForward(const CPUMatrix<ElemType>& scale, const CPUMatrix<ElemType>& bias, double expAvgFactor, double blendFactor,
-=======
 void CPUMatrix<ElemType>::BatchNormalizationForward(const CPUMatrix<ElemType>& scale, const CPUMatrix<ElemType>& bias, bool inferenceOnly, double expAvgFactor, double blendFactor,
->>>>>>> 8dfb1e28
                                                     CPUMatrix<ElemType>& runMean, CPUMatrix<ElemType>& runVariance, CPUMatrix<ElemType>& out, double epsilon,
                                                     CPUMatrix<ElemType>& saveMean, CPUMatrix<ElemType>& saveInvStdDev) const
 {
@@ -4389,7 +4385,6 @@
     saveInvStdDev.Resize(0, 0);
 
     bool spatial = GetNumRows() != scale.GetNumRows();
-    size_t batchSize = GetNumCols();
     if (spatial)
     {
         size_t spatialSize = GetNumRows() / scale.GetNumRows();
@@ -4399,11 +4394,7 @@
             for (long irow = 0; irow < out.GetNumRows(); irow++)
             {
                 size_t imap = irow / spatialSize;
-<<<<<<< HEAD
-                ElemType stdDev = sqrt(runVariance(imap, 0) * (batchSize - 1) / batchSize + epsilon);
-=======
                 ElemType stdDev = sqrt(runVariance(imap, 0) + epsilon);
->>>>>>> 8dfb1e28
                 out(irow, icol) = scale(imap, 0) * ((*this)(irow, icol) - runMean(imap, 0)) / stdDev + bias(imap, 0);
             }
         }
@@ -4415,11 +4406,7 @@
         {
             for (long irow = 0; irow < out.GetNumRows(); irow++)
             {
-<<<<<<< HEAD
-                ElemType stdDev = sqrt(runVariance(irow, 0) * (batchSize - 1) / batchSize + epsilon);
-=======
                 ElemType stdDev = sqrt(runVariance(irow, 0) + epsilon);
->>>>>>> 8dfb1e28
                 out(irow, icol) = scale(irow, 0) * ((*this)(irow, icol) - runMean(irow, 0)) / stdDev + bias(irow, 0);
             }
         }
