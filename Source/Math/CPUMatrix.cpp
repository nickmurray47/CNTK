--- conflicted
+++ resolved
@@ -692,11 +692,7 @@
     foreach_column(jIn, a)
     {
         auto jOutF = idx(0, jIn); // this is the column we copy/add into
-<<<<<<< HEAD
         if (jOutF < 0)            // negative index means gap
-=======
-        if (jOutF < 0)          // negative index means gap
->>>>>>> e87b4d6e
             continue;
         size_t jOut = (size_t)jOutF;
         if (jOut >= GetNumCols())
@@ -6095,7 +6091,7 @@
     if (reductionOp != ElementWiseOperator::opSum) // TODO: enable the reduction ops
         InvalidArgument("TensorOp: Unary reduction operations other than opSum not yet implemented.");
 
-    // TODO: Change the lambda to take a pointer and a number of elements, so that we can pass it 1 or 4 elements, in order for it to SSE-vectorize.
+// TODO: Change the lambda to take a pointer and a number of elements, so that we can pass it 1 or 4 elements, in order for it to SSE-vectorize.
 #define CaseUnaryTensorOp(oper)                                                        \
     case ElementWiseOperator::op##oper:                                                \
         return TensorOpWithFn(beta, pointers, alpha, [](const array<ElemType*, 2>& pp) \
