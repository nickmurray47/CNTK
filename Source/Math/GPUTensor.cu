//
// Copyright (c) Microsoft. All rights reserved.
// Copyright (c) 2016, NVIDIA CORPORATION. All rights reserved
// Licensed under the MIT license. See LICENSE.md file in the project root for full license information.
//

#include "stdafx.h"
#include "Basics.h"
#include "BestGpu.h"

#ifndef CPUONLY

#include "GPUTensor.h"
#include "GPUMatrix.h"
#include "GPUMatrixCUDAKernels.cuh"
#include "CommonMatrix.h"
#define TENSOR_OPS_DECL __device__ __host__
#include "TensorOps.h"
#include "fast_divmod.h"
#include <cuda.h>
#include <cuda_runtime.h>
#include "cublas_v2.h"
#include <assert.h>
#include<limits.h>

// use fast divisor
#define USE_FAST_DIVMOD

#ifndef let
#define let const auto
#endif

#pragma comment(lib, "cudart.lib") // instruct linker to reference these libs
#pragma comment(lib, "cublas.lib")

#pragma warning(disable : 4267) // conversion from 'size_t' to 'unsigned int'; happens in CUDA <<<a,b>>> syntax if a and b are size_t
#pragma warning(disable : 4127) // conditional expression is constant; "if (sizeof(ElemType)==sizeof(float))" triggers this
#pragma warning(disable : 4702) // unreachable code; triggered for unknown reasons

#ifdef _WIN32
// thread local storage to access the current stream, initalize to default stream
__declspec(thread)
#endif
extern cudaStream_t t_stream;

namespace Microsoft { namespace MSR { namespace CNTK {

// =======================================================================
// TensorView support
// =======================================================================

// TensorView computes element-wise tensor operations.
//  - supports general strides
//  - input broadcasting is supported by stride=0
//  - the operation is denoted by an opCode
//  - reduction is supported, including summation, min, max (dual to broadcasting when computing gradients)
//  - reduction operation is given by an opCode: opSum, opMin, opMax and opLogSum.
//
// This library makes extensive use of templates and macros.
// Specifically, templates are used recursively to recurse over tensor dimensions.
// For example, a tensor op of rank K is computed by looping over the last dimension
// and then calling the same function template recursively with K-1.
// Template specializations exist in order to:
//  - terminate recursion
//  - optimize for thread-parallel reduction where elements are consecutive in memory
//
// The general algorithm is very straight forward:
//
//     for all output dimensions [###]:                                 // TensorOp()
//         output[###] *= beta
//         for all reduction dimensions [***]:                          // TensorOpWithReduction()
//             output[###] += op(input1[###,***], input1[###,***], ...) * alpha
//
// Indices and dimensions used throughout this code:
//  - N = ariness; number of arguments *including output* (binary op: N=3)
//  - K = rank of output elements, regularOpDims.size(). K=0 means scalar.
//  - k = -1..K-1 = recursion index
//  - M = reduction rank, reducingOpDims.size(). M=0 means no reduction.
//  - m = -1..M-1 = recursion index
//
// Other frequently used variable names:
//  - alpha, beta: BLAS-style weights: outVal = beta * outVal + alpha * f(inVals)
//                 where beta=0 is an assignment (0 * outVal := 0, even e.g. if outVal = NaN)
//  - pointers[N]:          pointer to first element, for each argument
//  - regularOpDims[K]:     tensor dimensions of output elements to produce
//  - regularStrides[N,K]:  strides; multiply index[k] with strides[n,k] to get element offset for this dimension
//                          Broadcasting of inputs is implemented by a stride being 0.
//  - reducingOpDims[M]:    tensor dimensions of input elements to reduce over
//  - reducingStrides[N,M]: strides for input reduction. Always 0 for output argument.
//
// This code uses two custom structs, FixedArray<> and FixedMatrix<>, which
// are templated equivalents to vector<> and vector<vector<>> for CUDA code.

// -----------------------------------------------------------------------
// simple fixed-size arrays for passing dimension information by value
// since CUDA can't just take our std::array and std::vector
// -----------------------------------------------------------------------

template <typename T, size_t N>
struct FixedArray
{
    T m_data[N];
    __device__ __host__ size_t size() const
    {
        return N;
    }
    __device__ __host__ T& operator[](size_t n)
    {
        return m_data[n];
    }
    __device__ __host__ T operator[](size_t n) const
    {
        return m_data[n];
    }
    template <class VEC>
    FixedArray(const VEC& data) // construct from CPU-side STL array or vector
    {
        assert(data.size() == N);
        for (size_t n = 0; n < N; n++)
        {
            m_data[n] = (T) data[n];
            if (m_data[n] != data[n]) // overflow check
                InvalidArgument("FixedArray: Dimensions out of range, too few bits.");
        }
    }
};
template <typename T> // specialized version for 0 elements
struct FixedArray<T, 0>
{
    __device__ __host__ size_t size() const
    {
        return 0;
    }
    template <class VEC>
    FixedArray(const VEC& data)
    {
        assert(data.size() == 0);
        UNUSED(data);
    }
    FixedArray()
    {
    }
};

template <typename T, size_t N, size_t K> // N = which input/output; K = index depth
struct FixedMatrix
{
    T m_data[N][K];
    __device__ __host__ size_t getNumRows() const
    {
        return N;
    }
    __device__ __host__ size_t getNumCols() const
    {
        return K;
    }
    __device__ __host__ T& operator()(size_t n, size_t k)
    {
        return m_data[n][k];
    }
    __device__ __host__ T operator()(size_t n, size_t k) const
    {
        return m_data[n][k];
    }
    template <typename U>
    FixedMatrix(const array<SmallVector<U>, N>& data) // construct from CPU-side array of vectors
    {
        assert(data.size() == N);
        for (size_t n = 0; n < N; n++)
        {
            assert(data[n].size() == K);
            for (size_t k = 0; k < K; k++)
            {
                m_data[n][k] = (T) data[n][k];
                if (m_data[n][k] != data[n][k]) // overflow check
                    InvalidArgument("FixedArray: Dimensions out of range, too few bits.");
            }
        }
    }
};
template <typename T, size_t N> // specialized version for 0 elements
struct FixedMatrix<T, N, 0>
{
    __device__ __host__ size_t getNumRows() const
    {
        return N;
    }
    __device__ __host__ size_t getNumCols() const
    {
        return 0;
    }
    template <typename U>
    FixedMatrix(const array<SmallVector<U>, N>& data)
    {
        assert(data.size() == N);
        for (size_t n = 0; n < N; n++)
            assert(data[n].size() == 0);
        UNUSED(data);
    }
    FixedMatrix()
    {
    }
};

// -----------------------------------------------------------------------
// function to actually compute a function of (N-1) inputs based on the opcode
// -----------------------------------------------------------------------

template <class ElemType>
struct TensorOps
{
    static __device__ ElemType Compute(const FixedArray<ElemType*, 1>& pointers, ElementWiseOperator op)
    {
#define CaseNullaryTensorOp(oper)       \
    case ElementWiseOperator::op##oper: \
        return Op##oper<ElemType>()
        switch (op)
        {
            ForAllNullaryOps(CaseNullaryTensorOp);
        default:
            return OpConstOne<ElemType>(); // (failure--we only have one nullary op, so use the same, maybe it will eliminate the switch altogether)
        }
    }
    static __device__ ElemType Compute(const FixedArray<ElemType*, 2>& pointers, ElementWiseOperator op)
    {
        ElemType a = *(pointers[0]);
#define CaseUnaryTensorOp(oper)         \
    case ElementWiseOperator::op##oper: \
        return Op##oper(a)
        switch (op)
        {
            ForAllUnaryOps(CaseUnaryTensorOp);
        default:
            return 0; // (failure)
        }
    }
    static __device__ ElemType Compute(const FixedArray<ElemType*, 3>& pointers, ElementWiseOperator op)
    {
        // const ElemType & a = *(pointers[0]);    // const & for opIndex--costs quite some code bloat
        ElemType a = *(pointers[0]);
        ElemType b = *(pointers[1]);
#define CaseBinaryTensorOp(oper)        \
    case ElementWiseOperator::op##oper: \
        return Op##oper(a, b)
        switch (op)
        {
            ForAllBinaryOps(CaseBinaryTensorOp); // note: this costs about 6% compared to having only a single case
        default:
            return 0; // (failure)
        }
    }
    static __device__ ElemType Compute(const FixedArray<ElemType*, 4>& pointers, ElementWiseOperator op)
    {
#define CaseTernaryTensorOp(oper)       \
    case ElementWiseOperator::op##oper: \
        return Op##oper(*(pointers[0]), *(pointers[1]), *(pointers[2])) // reading each time, which saves mem accesses for OpCond
        switch (op)
        {
            ForAllTernaryOps(CaseTernaryTensorOp);
        default:
            return 0; // (failure)
        }
    }
};

// ----------------------------------------------------------------------------
// Function to update an aggregate value for the specifed reduction operation
// ----------------------------------------------------------------------------

template <typename ElemType> __device__ ElemType AggregateNeutralValue(ElementWiseOperator op)
{
    return 0; // error, only the explicit instantiations below should be used.
};

template<> __device__ float AggregateNeutralValue<float>(ElementWiseOperator op)
{
    switch (op)
    {
    case ElementWiseOperator::opSum:    return 0;
    case ElementWiseOperator::opLogSum: return -FLT_MAX; // log zero  --TODO: unify all those LZERO, LSMALL, LOGZERO, ::infty()
    case ElementWiseOperator::opMin:    return FLT_MAX;
    case ElementWiseOperator::opMax:    return FLT_MIN;
    default:                            return 0;        // error
    }
};

template<> __device__ double AggregateNeutralValue<double>(ElementWiseOperator op)
{
    switch (op)
    {
    case ElementWiseOperator::opSum:    return 0;
    case ElementWiseOperator::opLogSum: return -DBL_MAX; // log zero
    case ElementWiseOperator::opMin:    return DBL_MAX;
    case ElementWiseOperator::opMax:    return DBL_MIN;
    default:                            return 0;        // error
    }
};


template<typename ReductionType, class ElemType> __device__ void Aggregate(ReductionType& aggregate, ElemType val, ElementWiseOperator reductionOp)
{
    switch (reductionOp)
    {
    case ElementWiseOperator::opSum:
        aggregate += val;
        break;
    case ElementWiseOperator::opLogSum:
        aggregate = OpLogSum(aggregate, val);
        break;
    case ElementWiseOperator::opMin:
        if (val < aggregate)
            aggregate = val;
        break;
    case ElementWiseOperator::opMax:
        if (val > aggregate)
            aggregate = val;
        break;
    }
};

// -----------------------------------------------------------------------
// function to compute the value for a given output location (including reduction)
// -----------------------------------------------------------------------

//#define ReduceElemType double
#define ReduceElemType ElemType // (note: we could use 'double' here, but that would cause problems with CUDA cards that don't support double)

template <class ElemType, C_size_t N, C_int M, C_int m>
struct TensorOpReduce
{
    // this version for m >= 0
    static __device__ ElemType Compute(FixedArray<ElemType*, N> pointers, ElementWiseOperator op, ElementWiseOperator reductionOp,
                                       const FixedArray<C_unsigned_int, M>& reducingOpDims, const FixedMatrix<C_int, N, M>& reducingStrides)
    {
        // start with index 0
        // We may use 'double' since we are memory-bound anyway.
        ReduceElemType aggregate = TensorOpReduce<ElemType, N, M, m - 1>::Compute(pointers, op, reductionOp, reducingOpDims, reducingStrides);
        // apply this index to the pointers
        C_size_t dim = reducingOpDims[m];
        for (C_size_t k = 1 /*done with k=0 already*/; k < dim; k++)
        {
            // bump the pointers
            #pragma unroll
            for (C_size_t i = 0; i < N - 1; i++) { // N-1 because output is not used here
                pointers[i] += reducingStrides(i, (C_size_t) m);
            }
            ElemType val = TensorOpReduce<ElemType, N, M, m - 1>::Compute(pointers, op, reductionOp, reducingOpDims, reducingStrides);
            Aggregate<ReduceElemType, ElemType>(aggregate, val, reductionOp);
        }
        return (ElemType) aggregate;
    }
};

// this one terminates the template recursion over reduction dimensions
// The pointers are pointing to the input element.
template <class ElemType, C_size_t N, C_int M>
struct TensorOpReduce<ElemType, N, M, /*m=*/-1>
{
    // this version for m = -1
    // the pointers are pointing to the right location(s) to take the operation over
    static __device__ ElemType Compute(FixedArray<ElemType*, N> pointers, ElementWiseOperator op, ElementWiseOperator reductionOp,
                                       const FixedArray<C_unsigned_int, M>& /*reducingOpDims*/, const FixedMatrix<C_int, N, M>& /*reducingStrides*/)
    {
        return TensorOps<ElemType>::Compute(pointers, op); // finally computing something!
    }
};

// -----------------------------------------------------------------------
// function to compute one constituent of the value for a given output location
// (reduction is not done here, but by calling into here multiple times)
// -----------------------------------------------------------------------

template <class ElemType, C_size_t N, C_int M, C_int m>
struct TensorOpParallelReduce
{
    // this version for m >= 0
    static __device__ ElemType Compute(CUDA_LONG id, FixedArray<ElemType*, N> pointers, ElementWiseOperator op,
                                       const FixedArray<C_unsigned_int, M>& reducingOpDims, const FixedMatrix<C_int, N, M>& reducingStrides,
                                       FixedArray<fast_divmod, M> reducingOpDimDivmod)
    {
        // map id (location on grid) to index[k]
        C_size_t stride = 1; // compute the stride. This seems expensive, but since we we only currently support M <= 2, this is just compile-time selection between 1 and reducingOpDims[0].
        #pragma unroll
        for (int i = 0; i < m; i++) {
            stride *= reducingOpDims[(C_size_t) i];
        }

        C_size_t index;
#ifndef USE_FAST_DIVMOD
        index = id / stride; // this dimension. For m=0, the stride is 1 and hence the division will be removed at compile time.
        // id = id % stride;             // remaining dimensions inside this. For m=0 this value is ignored and hence not even computed.
        id = id - stride*index;             // remaining dimensions inside this. For m=0 this value is ignored and hence not even computed.
#else
        if (m == 0) {
          index = id;
          id = 0;
        } else {
          reducingOpDimDivmod[m].divmod(id, index, id);
        }
#endif
        // apply this index to the pointers
        #pragma unroll
        for (C_size_t i = 0; i < N - 1; i++) {
            pointers[i] += index * reducingStrides(i, (C_size_t) m); // now this dimension is taken care of
        }
        return TensorOpParallelReduce<ElemType, N, M, m - 1>::Compute(id, pointers, op, reducingOpDims, reducingStrides, reducingOpDimDivmod);
    }
};

// this one terminates the template recursion over reduction dimensions
// The pointers are pointing to the input element.
template <class ElemType, C_size_t N, C_int M>
struct TensorOpParallelReduce<ElemType, N, M, /*m=*/-1>
{
    // this version for m = -1
    // the pointers are pointing to the right location(s) to take the operation over
    static __device__ ElemType Compute(CUDA_LONG /*id*/, FixedArray<ElemType*, N> pointers, ElementWiseOperator op,
                                       const FixedArray<C_unsigned_int, M>& /*reducingOpDims*/, const FixedMatrix<C_int, N, M>& /*reducingStrides*/,
                                       FixedArray<fast_divmod, M> reducingOpDimDivmod)
    {
        return TensorOps<ElemType>::Compute(pointers, op); // finally computing something!
    }
};

// -----------------------------------------------------------------------
// perform loop over regular index k for N-nary operations (N counting the output)
// -----------------------------------------------------------------------

// The 'pointers' only refer to a single element, so we will bump them in-place to perform indexing.
template <class ElemType, C_size_t N, C_int M, C_int K, bool parallelReduce, C_int k>
struct TensorOpElement
{
    // template-recursive version loops over indices
    static __device__ void Compute(CUDA_LONG id, ElemType beta, FixedArray<ElemType*, N>& pointers, ElemType alpha, ElementWiseOperator op, ElementWiseOperator reductionOp,
                                   const FixedArray<C_unsigned_int, K>& regularOpStrides, const FixedMatrix<C_int, N, K>& regularStrides,
                                   const FixedArray<C_unsigned_int, M>& reducingOpDims, const FixedMatrix<C_int, N, M>& reducingStrides,
                                   CUDA_LONG reductionBegin, CUDA_LONG reductionChunkSize,
                                   FixedArray<fast_divmod, K> regularOpStrideDivmod, FixedArray<fast_divmod, M> reducingOpDimDivmod)
    {
        // map id (location on grid) to index[k]
#ifndef USE_FAST_DIVMOD
        C_size_t stride = regularOpStrides[(C_size_t) k];
        C_size_t index = id / stride; // this dimension
        // id = id % stride;             // remaining dimensions inside this
        id = id - stride*index;             // remaining dimensions inside this
#else
        C_size_t index;
        regularOpStrideDivmod[k].divmod(id, index, id);
#endif
        // apply this index to the pointers
        #pragma unroll
        for (C_size_t i = 0; i < N; i++) {
            pointers[i] += index * regularStrides(i, (C_size_t) k); // now this dimension is taken care of
        }
        // process the previous index
        TensorOpElement<ElemType, N, M, K, parallelReduce, k - 1>::Compute(id, beta, pointers, alpha, op, reductionOp, regularOpStrides, regularStrides, reducingOpDims, reducingStrides, reductionBegin, reductionChunkSize,
                                                                           regularOpStrideDivmod, reducingOpDimDivmod);
    }
};

// specialization for k=0 where op stride is guaranteed to be 1
template <class ElemType, C_size_t N, C_int M, C_int K, bool parallelReduce>
struct TensorOpElement<ElemType, N, M, K, parallelReduce, /*k=*/0>
{
    // template-recursive version loops over indices
    static __device__ void Compute(CUDA_LONG id, ElemType beta, FixedArray<ElemType*, N>& pointers, ElemType alpha, ElementWiseOperator op, ElementWiseOperator reductionOp,
                                   const FixedArray<C_unsigned_int, K>& regularOpStrides, const FixedMatrix<C_int, N, K>& regularStrides,
                                   const FixedArray<C_unsigned_int, M>& reducingOpDims, const FixedMatrix<C_int, N, M>& reducingStrides,
                                   CUDA_LONG reductionBegin, CUDA_LONG reductionChunkSize,
                                   FixedArray<fast_divmod, K> regularOpStrideDivmod, FixedArray<fast_divmod, M> reducingOpDimDivmod)
    {
        // map id (location on grid) to index[k]
        C_size_t index = id; // this dimension
        // apply this index to the pointers
        #pragma unroll
        for (C_size_t i = 0; i < N; i++) {
            pointers[i] += index * regularStrides(i, 0); // now this dimension is taken care of
        }
        // process the previous index
        TensorOpElement<ElemType, N, M, K, parallelReduce, -1>::Compute(/*id*/ 0, beta, pointers, alpha, op, reductionOp, regularOpStrides, regularStrides, reducingOpDims, reducingStrides, reductionBegin, reductionChunkSize,
                                                                        regularOpStrideDivmod, reducingOpDimDivmod);
    }
};

// specialization for k = -1 terminates the template recursion, and computes reductions in a for loop
template <class ElemType, C_size_t N, C_int M, C_int K>
struct TensorOpElement<ElemType, N, M, K, /*parallelReduce=*/false, /*k=*/-1>
{
    // template-recursion-teminating version computes the actual value for this output location
    // now the output pointers point to the right element (input pointers may still iterate for reduction)
    static __device__ void Compute(CUDA_LONG /*id*/, ElemType beta, FixedArray<ElemType*, N>& pointers, ElemType alpha, ElementWiseOperator op, ElementWiseOperator reductionOp,
                                   const FixedArray<C_unsigned_int, K>& /*regularOpStrides*/, const FixedMatrix<C_int, N, K>& /*regularStrides*/,
                                   const FixedArray<C_unsigned_int, M>& reducingOpDims, const FixedMatrix<C_int, N, M>& reducingStrides, CUDA_LONG /*reductionBegin*/, CUDA_LONG /*reductionChunkSize*/,
                                   FixedArray<fast_divmod, K> regularOpStrideDivmod, FixedArray<fast_divmod, M> reducingOpDimDivmod)
    {
        // compute the operation for this output coordinate
        // This may still involve a reduction over inverse-broadcasting dimensions.
        ElemType val = TensorOpReduce<ElemType, N, M, M - 1>::Compute(pointers, op, reductionOp, reducingOpDims, reducingStrides);
        // scale
        val *= alpha;
        // combine with previous value in target matrix, then write it out
        if (N < 4 || val != 0 || beta != 1) // (skip memory access if not needed) (N<4: skip this test)
        {
            auto* pout = pointers[pointers.size() - 1];
            if (beta != 0) // (skip memory access if not needed, and allow for ignoring NaNs)
                val += beta * *pout;
            // save
            *pout = val;
        }
    }
};

#undef ALLOW_ATOMIC_REDUCTION // undefine to disable use of atomicAdd() below, for testing it

// specialization for k = -1 terminates the template recursion, and computes reductions in parallel
template <class ElemType, C_size_t N, C_int M, C_int K>
struct TensorOpElement<ElemType, N, M, K, /*parallelReduce=*/true, /*k=*/-1>
{
    // template-recursion-teminating version computes the actual value for this output location
    // now the output pointers point to the right element (input pointers may still iterate for reduction)
    static __device__ void Compute(CUDA_LONG /*id*/, ElemType beta, FixedArray<ElemType*, N>& pointers, ElemType alpha, ElementWiseOperator op, ElementWiseOperator reductionOp,
                                   const FixedArray<C_unsigned_int, K>& /*regularOpStrides*/, const FixedMatrix<C_int, N, K>& /*regularStrides*/,
                                   const FixedArray<C_unsigned_int, M>& reducingOpDims, const FixedMatrix<C_int, N, M>& reducingStrides, CUDA_LONG reductionBegin, CUDA_LONG reductionChunkSize,
                                   FixedArray<fast_divmod, K> regularOpStrideDivmod, FixedArray<fast_divmod, M> reducingOpDimDivmod)
    {
        CUDA_LONG reductionBlock = blockIdx.z; // reduction-block index  --larger reductions are split into blocks
        CUDA_LONG tid = threadIdx.x;           // thread index
        CUDA_LONG tids = blockDim.x;           // out of how many threads  --note: last block is partial

        // determine our range  --this is a single int mul, we can stomach it (we could alternatively pass in yet another parameter)
        CUDA_LONG reductionDim = (CUDA_LONG) reducingOpDims[0];
        for (C_size_t i = 1; i < reducingOpDims.size(); i++)
            reductionDim *= reducingOpDims[i];

        // determine the redId range that we operate on
        // Each thread takes a stride tid + (multiples of tids) within this range.
        reductionBegin += reductionChunkSize * reductionBlock;
        CUDA_LONG reductionEnd = min(reductionBegin + reductionChunkSize, reductionDim);

        // compute the operation for this input coordinate
        ReduceElemType aggregate = AggregateNeutralValue<ReduceElemType>(reductionOp);

        for (CUDA_LONG redId = reductionBegin + tid; redId < reductionEnd; redId += tids)
        {
<<<<<<< HEAD
            auto val = TensorOpParallelReduce<ElemType, N, M, M - 1>::Compute(redId, pointers, op, reducingOpDims, reducingStrides);
            Aggregate<ReduceElemType, ElemType>(aggregate, val, reductionOp);
=======
            auto val = TensorOpParallelReduce<ElemType, N, M, M - 1>::Compute(redId, pointers, op, reducingOpDims, reducingStrides, reducingOpDimDivmod);
            UpdateAggregate<ReduceElemType, ElemType>(aggregate, val, reductionOp);
>>>>>>> 1a176933
        }

        // reduce    --cf https://docs.nvidia.com/cuda/samples/6_Advanced/reduction/doc/reduction.pdf
        __shared__ ReduceElemType volatile accumulators[GridDim::maxThreadsPerBlock /*tids == blockDim.x, as specified at launch*/];
        accumulators[tid] = aggregate;
        __syncthreads();
        static_assert(GridDim::maxThreadsPerBlock <= 1024, "GridDim::maxThreadsPerBlock too large, need to add manually unrolled steps");
        for (CUDA_LONG i = 512; i; i >>= 1)
        {
            if (tid < i && tid + i < tids)
                Aggregate<volatile ReduceElemType, volatile ReduceElemType>(accumulators[tid], accumulators[tid + i], reductionOp);

            if (0 + i < tids)
                __syncthreads(); // sync if condition true for at least one thread
            // TODO: use volatile* and then we can skip the __syncthreads() for the last 32 values. See Amit's allreduce() function implementation in MatrixQuantizer_kernel.cu.
        }

        // now set final value to output coordinate
        if (tid == 0)
        {
            ElemType val = (ElemType) accumulators[0];
            // scale
            val *= alpha;
            // combine with previous value in target matrix, then write it out
            if (N < 4 || val != 0 || beta != 1) // (skip memory access if not needed) (N<4: skip this test)
            {
                auto* pout = pointers[pointers.size() - 1];
#ifdef ALLOW_ATOMIC_REDUCTION
                CUDA_LONG reductionBlocks = gridDim.z; // number of reduction blocks. If >1 we need atomicAdd
                if (reductionBlocks > 1) // multiple blocks: need to use atomicAdd()
                {
                    // in this case, outer calling code must pass beta = 1
                    atomicAdd(pout, val);
                }
                else
#endif
                {
                    if (beta != 0)
                        val += beta * *pout;
                    // save
                    *pout = val;
                }
            }
        }
    }
};

// -----------------------------------------------------------------------
// kernel and launch  --no reduction
// -----------------------------------------------------------------------

// launch tensor op with CUDA
template <class ElemType, C_size_t N, C_int M, C_int K>
__global__ void _launchTensorOp(ElemType beta, FixedArray<ElemType*, N> pointers, ElemType alpha, ElementWiseOperator op, ElementWiseOperator reductionOp,
                                FixedArray<C_unsigned_int, K> regularOpStrides, FixedMatrix<C_int, N, K> regularStrides, CUDA_LONG numElements,
                                FixedArray<C_unsigned_int, M> reducingOpDims, FixedMatrix<C_int, N, M> reducingStrides,
                                FixedArray<fast_divmod, K> regularOpStrideDivmod, FixedArray<fast_divmod, M> reducingOpDimDivmod)
{
    CUDA_LONG id = GridDim::GetLinearThreadId();
    if (id < numElements) // note: there are no __syncthread() calls inside
        TensorOpElement<ElemType, N, M, K, false, K - 1>::Compute(id, beta, pointers, alpha, op, reductionOp, regularOpStrides, regularStrides, reducingOpDims, reducingStrides, 0, 0,
                                                                  regularOpStrideDivmod, reducingOpDimDivmod);
}

template <class ElemType, C_size_t N, C_int K>
static void LaunchTensorOp(ElemType beta, array<ElemType*, N> pointerVector, ElemType alpha, ElementWiseOperator op,
                           const SmallVector<size_t>& regularOpDims, const array<SmallVector<ptrdiff_t>, N>& regularStrideVectors)
{
    // copy all parameters to CUDA-compatible data structures
    FixedArray<ElemType*, N> pointers(pointerVector);
    SmallVector<C_size_t> regularOpStrideVector; // kernel needs the strides for converting thread index back to multi-dimensional tensor index
    C_size_t numElements = 1;
    // input divisors
    SmallVector<fast_divmod> regularOpStrideDivmodVector;
    for (C_size_t k = 0; k < regularOpDims.size(); k++)
    {
        regularOpStrideVector.push_back(numElements);
        // create fast division objects
        regularOpStrideDivmodVector.push_back(fast_divmod(numElements));
        numElements *= (C_size_t) regularOpDims[k];
    }

    SmallVector<fast_divmod> reducingOpDimDivmodVector;

    FixedArray<C_unsigned_int, K> regularOpStrides(regularOpStrideVector);
    FixedMatrix<C_int, N, K> regularStrides(regularStrideVectors);
    FixedArray<C_unsigned_int, /*M=*/0> reducingOpDims; // empty reduction dimensions
    FixedMatrix<C_int, N, /*M=*/0> reducingStrides;
    // reduced divisors
    FixedArray<fast_divmod,       K> regularOpStrideDivmod(regularOpStrideDivmodVector);
    FixedArray<fast_divmod, /*M=*/0> reducingOpDimDivmod;

    // launch the kernel
    CUDA_LONG NN = (CUDA_LONG) numElements; // linear space identifying each individual input element
    SyncGuard syncGuard;
    GridDim grid(NN);
    _launchTensorOp<ElemType, N, /*M=*/0, K> <<<grid.m_blocksPerGrid, grid.m_threadsPerBlock, 0, t_stream >>>(beta, pointers, alpha, op, (ElementWiseOperator)(-1) /* dummy reductionOp */, regularOpStrides, regularStrides,
                                                                                                              grid.m_N, reducingOpDims, reducingStrides,
                                                                                                              regularOpStrideDivmod, reducingOpDimDivmod);
}

// -----------------------------------------------------------------------
// kernel and launch  --with reduction
// -----------------------------------------------------------------------

template <class ElemType, C_size_t N, C_int M, C_int K>
__global__ void _launchTensorOpWithReduction(ElemType beta, FixedArray<ElemType*, N> pointers, ElemType alpha, ElementWiseOperator op, ElementWiseOperator reductionOp,
                                             FixedArray<C_unsigned_int, K> regularOpStrides, FixedMatrix<C_int, N, K> regularStrides, CUDA_LONG numElements,
                                             FixedArray<C_unsigned_int, M> reducingOpDims, FixedMatrix<C_int, N, M> reducingStrides,
                                             CUDA_LONG reductionBegin, CUDA_LONG reductionChunkSize,
                                             FixedArray<fast_divmod, K> regularOpStrideDivmod, FixedArray<fast_divmod, M> reducingOpDimDivmod)
{
    CUDA_LONG id = gridDim.x * blockIdx.y + blockIdx.x; // input dimensions are Y dimension of blocks in this case, so we can use thread dim for shared-memory/parallelization
#ifndef ALLOW_ATOMIC_REDUCTION
    CUDA_LONG reductionBlock = blockIdx.z;                         // reduction-block index  --larger reductions are split into blocks
    pointers[pointers.size() - 1] += numElements * reductionBlock; // the output tensor is dense (no gaps); and there is one copy for each reduction block (those get further reduced into one later)
#endif
    if (id < numElements) {                             // note: we have __syncthread() calls but only entire blocks in sync, so this is OK
        TensorOpElement<ElemType, N, M, K, true, K - 1>::Compute(id, beta, pointers, alpha, op, reductionOp, regularOpStrides, regularStrides, reducingOpDims, reducingStrides, reductionBegin, reductionChunkSize,
                                                                 regularOpStrideDivmod, reducingOpDimDivmod);
    }
}

// helper function to provide a reduction buffer
template <class ElemType>
static shared_ptr<ElemType> AllocateReductionBuffer(size_t N)
{
    ElemType* deviceBufferPtr;
    CUDA_CALL(cudaMalloc((void**)&deviceBufferPtr, sizeof(ElemType) * N));
    return shared_ptr<ElemType>(deviceBufferPtr, [](ElemType* deviceBufferPtr){ cudaFree((void*)deviceBufferPtr); });
}

template <class ElemType>
static shared_ptr<ElemType> GetReductionBuffer(size_t N)
{
    bool dontCache = false;         // (for debugging only)
    if (t_stream != 0 || dontCache) // we cache for the NULL stream but don't bother for others, since we only ever use the NULL stream currently
        return AllocateReductionBuffer<ElemType>(N);

    static shared_ptr<ElemType> reductionBuffersCache[32]; // cache of objects    --TODO: Do we have a #define the the max somewhere? Then also use it in CPUMatrix.cu GetOnesTensor()
    static size_t reductionBuffersCacheSize[_countof(reductionBuffersCache)] = { 0 };
    let deviceId = GridDim::GetCurrentDeviceId();
    if (deviceId >= _countof(reductionBuffersCache)) // index check w.r.t. our hard-coded dimensions
        return AllocateReductionBuffer<ElemType>(N); // out of bounds: don't cache
    if (!reductionBuffersCache[deviceId])
    {
        reductionBuffersCache[deviceId] = AllocateReductionBuffer<ElemType>(N);
        reductionBuffersCacheSize[deviceId] = N;
    }
    if (N > reductionBuffersCacheSize[deviceId]) // buffer size check
        LogicError("GetReductionBuffer: Must be called with the number of multiprocs, which may not change.");
    return reductionBuffersCache[deviceId];
}

// All dimensions (N-ariness, number of input dimensions K and number of reduction dimensions M) are bound to template parameters now.
template <class ElemType, C_size_t N, C_int M, C_int K>
static void LaunchTensorOpWithReduction(ElemType beta, array<ElemType*, N> pointerVector, ElemType alpha, ElementWiseOperator op, ElementWiseOperator reductionOp,
                                        const SmallVector<size_t>& regularOpDims, const array<SmallVector<ptrdiff_t>, N>& regularStrideVectors,
                                        const SmallVector<size_t>& reducingOpDimVector, const array<SmallVector<ptrdiff_t>, N>& reducingStrideVectors)
{
    // copy all parameters to CUDA-compatible data structures
    FixedArray<ElemType*, N> pointers(pointerVector);
    SmallVector<C_size_t> regularOpStrideVector; // kernel needs the strides for converting thread index back to multi-dimensional tensor index
    C_size_t numElements = 1;
    // input divisors
    SmallVector<fast_divmod> regularOpStrideDivmodVector;
    for (C_size_t k = 0; k < regularOpDims.size(); k++)
    {
        regularOpStrideVector.push_back(numElements); // stride for dense representation of our output elements (if they were flattened)
        regularOpStrideDivmodVector.push_back(fast_divmod((unsigned int)numElements));
        numElements *= (C_size_t) regularOpDims[k];
    }
    // output divisors
    SmallVector<fast_divmod> reducingOpDimDivmodVector;
    C_size_t stride = 1;
    for (C_size_t k = 0; k < reducingOpDimVector.size(); ++k) {
      reducingOpDimDivmodVector.push_back(fast_divmod(stride));
      stride *= (C_size_t) reducingOpDimVector[k];
    }

    FixedArray<C_unsigned_int,    K> regularOpStrides(regularOpStrideVector);
    FixedMatrix<C_int,         N, K> regularStrides(regularStrideVectors);
    FixedArray<C_unsigned_int,    M> reducingOpDims(reducingOpDimVector);
    FixedMatrix<C_int,         N, M> reducingStrides(reducingStrideVectors);
    // reduced divisors
    FixedArray<fast_divmod,       K> regularOpStrideDivmod(regularOpStrideDivmodVector);
    FixedArray<fast_divmod,       M> reducingOpDimDivmod(reducingOpDimDivmodVector);

    // launch the kernel
    CUDA_LONG NN = (CUDA_LONG) numElements; // linear space identifying each individual output element
    SyncGuard syncGuard;

    // do some optimization for reductions
    //  - example: 30 GPU procs, warp size 32 --> 960 GPU cores
    //  - NN elements must be computed, each involving a reduction over reductionDim elements
    // Cases:
    //  - #output elements NN >= GPU cores  -->  use one proc per element, do reduction in inner loop
    //    E.g. if >=960 elements are computed, each gets its own GPU thread.
    //  - reduction dimension would benefit from multiple blocks  -->  multiple blocks work on a single output element
    //    E.g.
    //     - gradient of adding a bias: reducing to a bias, e.g. 512-dim
    //     - gradient of scalar multiplication: big elementwise product reduced to a scalar (big dot product, e.g. [1024 x 1024] = 1M elements)
    //     - softmax in seq-2-seq attention model: reduce over length of attention window (e.g. 20)
    //     - summation of criterion value: scalar reduction over a few hundred or thousand samples in the minibatch
    C_size_t reductionDim = 1; // number of elements to reduce over
    for (C_size_t k = 0; k < reducingOpDimVector.size(); k++)
        reductionDim *= (C_size_t) reducingOpDimVector[k];
    GridDim grid(NN);
    let& props = GridDim::GetDeviceProps();
    // === simple case: NN large, one thread per output element
    bool disableParallelReduction = false;                       // (for debugging)
    if (reductionDim == 1 ||                                     // no reduction
        grid.m_blocksPerGrid >= props.multiProcessorCount ||     // enough output elements to fill all multiprocs
        reductionDim * numElements <= 2 * props.warpSize ||      // trivial operation not worth the trouble (2* because the more complex one also needs 2 kernel launches)
        disableParallelReduction ||                              // (for debugging)
        reductionDim * numElements <= props.multiProcessorCount) // recursive call from reduction below
    {
        // we got enough elements to generate: do one element per thread, and reduction inside
        _launchTensorOp<ElemType, N, M, K><<<grid.m_blocksPerGrid, grid.m_threadsPerBlock, 0, t_stream>>>(
            beta, pointers, alpha, op, reductionOp,
            regularOpStrides, regularStrides, grid.m_N,
            reducingOpDims, reducingStrides,
            regularOpStrideDivmod, reducingOpDimDivmod);
    }
    // === optimization: simple case would not use all multiprocs
    else
    {
        // m_blocksPerGrid can be thought of NN / 512, with appropriate rounding

        // we are reducing and are underutilizing the multiprocs we have: get more parallelism by doing reduction in parallel
        // If we get here, then
        //  - the total number of outputs to produce is < #multiprocs * warpSize, e.g. < 960
        //  - each output has at least two inputs, but possibly millions
        // Examples:
        //  (a1) NN=900
        //        - each multiproc processes multiple elements concurrently, each reducing over its inputs inside
        //        - use one block per output element
        //  (a2) NN=30
        //        - same as (a1) except 30 multiprocs run only a single block each
        //  (a3) NN=16
        //        - same as (a1) except only 16 multiproc run one block
        //  (b1) NN=15
        //        - 2 blocks work together on a single output element
        //  (b2) NN=1    (NN < #multiprocs, e.g. NN < 30)
        //        - multiple blocks work together on a single output element
        //        - only this case requires memory, and only K * NN
        //          where K = blocks that work together,
        //          both K and NN < #multiprocs,
        //          and K * NN = on the order of NN, but generally a bit larger due to rounding.

        // By how much do we underutilize?
        // We increase #blocks by that factor by breaking reduction into that many chunks.
        let numReductionChunks = max(props.multiProcessorCount / NN, 1); // only >1 for NN < multiProcessorCount

        // distribute NN over block X and Y
        let blockXOverBy = CeilDiv(NN, props.maxGridSize[0]);
        let numBlocksX = CeilDiv(NN, blockXOverBy);
        let numBlocksY = CeilDiv(NN, numBlocksX);
        // while block Z is for multiple blocks working together on a single output element
        let numBlocksZ = numReductionChunks;
        // Block dim is now:
        //  - X, Y: such that X*Y covers NN
        //  - Z: reduction chunks

        // reduction goes into thread dim X
        let reductionChunkSize = CeilDiv(reductionDim, numReductionChunks);
        let numThreadsX = min(reductionChunkSize, GridDim::maxThreadsPerBlock); // any that's over will be done by looping inside the kernel

        // --- cases (a1) and (a2)
        // This involves no reduction across blocks.
        if (numReductionChunks == 1)
        {
            _launchTensorOpWithReduction<ElemType, N, M, K><<<dim3(numBlocksX, numBlocksY, numBlocksZ), numThreadsX, numThreadsX * sizeof(ReduceElemType), t_stream>>>(
                beta, pointers, alpha, op, reductionOp,
                regularOpStrides, regularStrides, NN,
                reducingOpDims, reducingStrides, /*reductionBegin*/ 0, reductionChunkSize,
                regularOpStrideDivmod, reducingOpDimDivmod);
        }
        // --- case (b)
        // Reduction across blocks. This is the difficult one.
#ifndef ALLOW_ATOMIC_REDUCTION // temporarily disabled to ensure it is not causing the non-reproducability
        else
        {
            // we get here if NN <= #multiprocs
            assert(NN <= props.multiProcessorCount && numBlocksX == NN && numBlocksY == 1);
            // dims are:
            //  - numBlocksZ = numReductionChunks = how many multiprocs work together to produce one output element
            //  - numBlocksX = NN = number of output elements
            //  - numThreadsX = reductionChunkSize clipped to 512; reductionChunkSize > 512 is handled by an inner for loop inside of the kernel

            // we need memory for block outputs of dimension [numBlocksX x numBlocksZ]
            //  - total elements = NN * Floor(#multiprocs / NN) = <= #multiprocs
            let reductionBufferSize = props.multiProcessorCount;
            assert(reductionBufferSize >= NN * numBlocksZ);
            shared_ptr<ElemType> reductionBuffer = GetReductionBuffer<ElemType>(reductionBufferSize);

            // 'pointers', 'regularOpStrides', and 'regularStrides' are set up to point to the target memory.
            // We need to reroute them to point to our reductionBuffer.
            //  - pointer[N-1] -> replace by reductionBuffer
            //  - regularStrides -> replace [N-1] by regularOpStrides which already represent the NN elements for a dense memory layout
            //  - beta -> 0 since we write into temp memory
            //  - kernel must use block.z as second index into the output buffer; add (block.z * NN) to the pointer
            FixedArray<ElemType*, N> pointers1 = pointers;
            pointers1[N - 1] = reductionBuffer.get();
            auto regularStrideVectors1 = regularStrideVectors;
            for (size_t k = 0; k < regularOpStrides.size(); k++)
                regularStrideVectors1[N - 1][k] = (ptrdiff_t)regularOpStrideVector[k];
            FixedMatrix<C_int, N, K> regularStrides1(regularStrideVectors1);
            ElemType beta1  = 0;
            ElemType alpha1 = 1;
            _launchTensorOpWithReduction<ElemType, N, M, K> << <dim3(numBlocksX, numBlocksY, numBlocksZ), numThreadsX, numThreadsX * sizeof(ReduceElemType), t_stream >> >(
                beta1, pointers1, alpha1, op, reductionOp,
                regularOpStrides, regularStrides1, NN,
                reducingOpDims, reducingStrides, /*reductionBegin*/0, reductionChunkSize,
                regularOpStrideDivmod, reducingOpDimDivmod);

#if 1
            // now reduce and redistribute
            // Create a new tensor task, and execute it recursively:
            //  - input  = reductionBuffer
            //  - output = true output
            //  - op dims/strides     = output elements
            //  - reduce dims/strides = numBlocksZ
            //  - op = opCopy
            array<ElemType*, 2>                    pointerVector2{         reductionBuffer.get(),        pointerVector[N - 1] };
            const array<SmallVector<ptrdiff_t>, 2> regularStrideVectors2{  regularStrideVectors1[N - 1], regularStrideVectors[N - 1] };
            const array<SmallVector<ptrdiff_t>, 2> reducingStrideVectors2{ SmallVector<ptrdiff_t>{ NN }, SmallVector<ptrdiff_t>{ 0 } };
            const SmallVector<size_t>              reducingOpDimVector2{ (size_t)numReductionChunks };
            LaunchTensorOpWithReduction<ElemType, /*N=*/2, /*M=*/1, K>(
                beta, pointerVector2, alpha, ElementWiseOperator::opCopy, reductionOp,
                regularOpDims, regularStrideVectors2,
                reducingOpDimVector2, reducingStrideVectors2);

            // (note: ^^this will have a nested syncGuard, which is fine)

#else
            _launchTensorOp<ElemType, N, M, K><<<grid.m_blocksPerGrid, grid.m_threadsPerBlock, 0, t_stream>>>(
                beta, pointers, alpha, op, reductionOp,
                regularOpStrides, regularStrides, grid.m_N,
                reducingOpDims, reducingStrides);
            //for (size_t z = 0; z < numBlocksZ; z++)
            //    _launchTensorOpWithReduction<ElemType, N, M, K><<<dim3(numBlocksX, numBlocksY, 1), numThreadsX, numThreadsX * sizeof(ReduceElemType), t_stream>>>(z == 0 ? beta : 1, pointers, alpha, op,
            //    regularOpStrides, regularStrides, NN,
            //    reducingOpDims, reducingStrides, reductionChunkSize * z, reductionChunkSize);
            vector<ElemType> peekPartial(NN * numBlocksZ, -42);
            vector<ElemType> peekFinal(NN, -42);
            CUDA_CALL(cudaMemcpy(peekPartial.data(), reductionBuffer,             sizeof(ElemType) * peekPartial.size(), cudaMemcpyDeviceToHost));
            CUDA_CALL(cudaMemcpy(peekFinal.data(),   pointers[pointers.size()-1], sizeof(ElemType) * peekFinal.size(),   cudaMemcpyDeviceToHost));
            double s1 = 0, s2 = 0;
            for (auto v : peekPartial)
                s1 += v;
            for (auto v : peekFinal)
                s2 += v;
            sin(1.0);
#endif
        }
#else
        else if (beta == 1)
        {
            // no need to pre-scale; just add (common for gradients)
            _launchTensorOpWithReduction<ElemType, N, M, K><<<dim3(numBlocksX, numBlocksY, numBlocksZ), numThreadsX, numThreadsX * sizeof(ReduceElemType), t_stream>>>(beta, pointers, alpha, op, reductionOp, regularOpStrides,
                                                                   regularStrides, NN, reducingOpDims, reducingStrides, 0, reductionChunkSize,
                                                                   regularOpStrideDivmod, reducingOpDimDivmod);
            return;
        }
        else
        {
            // We need more than one chunk, we will use atomicAdd().
            // First reset/pre-multiply input; then do the remaining chunks using atomicAdd().
            _launchTensorOpWithReduction<ElemType, N, M, K><<<dim3(numBlocksX, numBlocksY, 1), numThreadsX, numThreadsX * sizeof(ReduceElemType), t_stream>>>(beta, pointers, alpha, op, reductionOp, regularOpStrides, regularStrides, NN, reducingOpDims, reducingStrides, 0, reductionChunkSize,
            regularOpStrideDivmod, reducingOpDimDivmod);
            // We will leave it like this for a while, but eventually need to revisit using temporary memory.
            _launchTensorOpWithReduction<ElemType, N, M, K><<<dim3(numBlocksX, numBlocksY, numBlocksZ - 1), numThreadsX, numThreadsX * sizeof(ReduceElemType), t_stream>>>(/*beta=*/1, pointers, alpha, op, reductionOp, regularOpStrides, regularStrides, NN, reducingOpDims, reducingStrides, reductionChunkSize, reductionChunkSize,
            regularOpStrideDivmod, reducingOpDimDivmod);
        }
#endif
    }
}

// -----------------------------------------------------------------------
// kernel and launch  --linear unary
// -----------------------------------------------------------------------

// for linear unary ops, we need to define a functor for every function for use as a template parameter (lambda syntax doesn't work in CUDA 7)
#define DefineUnaryTensorFunctor(oper)           \
    struct Functor##oper                         \
    {                                            \
        template <class ElemType>                \
        static __device__ ElemType f(ElemType a) \
        {                                        \
            return Op##oper(a);                  \
        }                                        \
    };
ForAllUnaryOps(DefineUnaryTensorFunctor);

// the top-level kernel for linear unary ops
// Note: If we have a beta, we have 2 memory accesses, so this optimization may no longer be needed as we are memory-bound.
template <class ElemType, class FN>
__global__ void _launchUnaryTensorOp(ElemType beta, const ElemType* pa, ElemType* pb, ElemType alpha, CUDA_LONG numElements)
{
    CUDA_LONG id = GridDim::GetLinearThreadId();
    if (id >= numElements)
        return;
    ElemType a = pa[id];
    ElemType val = FN::f(a);
    val *= alpha;
    if (beta != 0)
        val += beta * pb[id];
    pb[id] = val;
}
// version without beta and alpha
template <class ElemType, class FN>
__global__ void _launchUnaryTensorOp(const ElemType* pa, ElemType* pb, CUDA_LONG numElements)
{
    CUDA_LONG id = GridDim::GetLinearThreadId();
    if (id >= numElements)
        return;
    ElemType a = pa[id];
    ElemType val = FN::f(a);
    pb[id] = val;
}

// special case of linear unary operation
template <class ElemType>
void LaunchUnaryTensorOp(ElemType beta, const ElemType* pa, ElemType* pb, ElemType alpha, ElementWiseOperator op, size_t regularOpDim)
{
    CUDA_LONG NN = (CUDA_LONG) regularOpDim;

#define CaseLaunchUnaryTensorOp(oper)                                                                                                        \
    case ElementWiseOperator::op##oper:                                                                                                      \
        if (beta == 0 && alpha == 1)                                                                                                         \
            _launchUnaryTensorOp<ElemType, Functor##oper><<<grid.m_blocksPerGrid, grid.m_threadsPerBlock, 0, t_stream>>>(pa, pb, NN); \
        else                                                                                                                                 \
            _launchUnaryTensorOp<ElemType, Functor##oper><<<grid.m_blocksPerGrid, grid.m_threadsPerBlock, 0, t_stream>>>(beta, pa, pb, alpha, NN);\
        break;

    SyncGuard syncGuard;
    GridDim grid(NN);
    switch (op)
    {
        ForAllUnaryOps(CaseLaunchUnaryTensorOp);
    default:
        LogicError("LaunchTensorOp1: Unknown op code %d.", (int) op);
    }
}

// -----------------------------------------------------------------------
// map runtime parameters N to template parameters
// -----------------------------------------------------------------------

// tensor operation with k+1 dimensions (-1 means scalar)
template <class ElemType, C_size_t N, C_int K>
static void TensorOpWithRegularLoop(ElemType beta, const array<ElemType*, N>& pointers, ElemType alpha, ElementWiseOperator op, ElementWiseOperator reductionOp,
                                    const SmallVector<size_t>& regularOpDims, const array<SmallVector<ptrdiff_t>, N>& regularStrides,
                                    const SmallVector<size_t>& reducingOpDims, const array<SmallVector<ptrdiff_t>, N>& reducingStrides)
{
    size_t dims = reducingOpDims.size();
    switch (dims)
    {
    case 2:
        return LaunchTensorOpWithReduction<ElemType, N, 2, K>(beta, pointers, alpha, op, reductionOp, regularOpDims, regularStrides, reducingOpDims, reducingStrides);
    case 1:
        return LaunchTensorOpWithReduction<ElemType, N, 1, K>(beta, pointers, alpha, op, reductionOp, regularOpDims, regularStrides, reducingOpDims, reducingStrides);
    case 0:
        return LaunchTensorOp<ElemType, N, K>(beta, pointers, alpha, op, regularOpDims, regularStrides);
    default:
        LogicError("TensorOp: %d non-flattened reduction dimensions are not supported.", (C_int) dims);
    }
}

// tensor operation, generalized in number of arguments
// This function now expands into different k. It also eliminates the offsets by adding them to the pointers.
template <class ElemType, C_size_t N>
void TensorOpN(ElemType beta, array<ElemType*, N> pointers, ElemType alpha, ElementWiseOperator op, ElementWiseOperator reductionOp,
               const array<size_t, N>& offsets,
               const SmallVector<size_t>& regularOpDims, const array<SmallVector<ptrdiff_t>, N>& regularStrides,
               const SmallVector<size_t>& reducingOpDims, const array<SmallVector<ptrdiff_t>, N>& reducingStrides)
{
    for (C_size_t i = 0; i < N; i++) // N = a small constant, this will be unrolled
        pointers[i] += offsets[i];
    size_t dims = regularOpDims.size();
    switch (dims)
    {
    case 4:
        return TensorOpWithRegularLoop<ElemType, N, 4>(beta, pointers, alpha, op, reductionOp, regularOpDims, regularStrides, reducingOpDims, reducingStrides);
    case 3:
        return TensorOpWithRegularLoop<ElemType, N, 3>(beta, pointers, alpha, op, reductionOp, regularOpDims, regularStrides, reducingOpDims, reducingStrides);
    case 2:
        return TensorOpWithRegularLoop<ElemType, N, 2>(beta, pointers, alpha, op, reductionOp, regularOpDims, regularStrides, reducingOpDims, reducingStrides);
    case 1:
        return TensorOpWithRegularLoop<ElemType, N, 1>(beta, pointers, alpha, op, reductionOp, regularOpDims, regularStrides, reducingOpDims, reducingStrides);
    case 0:
        return TensorOpWithRegularLoop<ElemType, N, 0>(beta, pointers, alpha, op, reductionOp, regularOpDims, regularStrides, reducingOpDims, reducingStrides);
    default:
        LogicError("TensorOp: %d non-flattened input dimensions are not supported.", (C_int) dims);
    }
}

//------------------------------------------------------------------------
// explicit instantiations--these are being called from GPUMatrix.cu
//------------------------------------------------------------------------

template void TensorOpN<float, 2>(float beta, array<float*, 2> pointers, float alpha, ElementWiseOperator op, ElementWiseOperator reductionOp,
                                  const array<size_t, 2>& offsets,
                                  const SmallVector<size_t>& regularOpDims, const array<SmallVector<ptrdiff_t>, 2>& regularStrides,
                                  const SmallVector<size_t>& reducingOpDims, const array<SmallVector<ptrdiff_t>, 2>& reducingStrides);
template void TensorOpN<float, 3>(float beta, array<float*, 3> pointers, float alpha, ElementWiseOperator op, ElementWiseOperator reductionOp,
                                  const array<size_t, 3>& offsets,
                                  const SmallVector<size_t>& regularOpDims, const array<SmallVector<ptrdiff_t>, 3>& regularStrides,
                                  const SmallVector<size_t>& reducingOpDims, const array<SmallVector<ptrdiff_t>, 3>& reducingStrides);
template void TensorOpN<float, 4>(float beta, array<float*, 4> pointers, float alpha, ElementWiseOperator op, ElementWiseOperator reductionOp,
                                  const array<size_t, 4>& offsets,
                                  const SmallVector<size_t>& regularOpDims, const array<SmallVector<ptrdiff_t>, 4>& regularStrides,
                                  const SmallVector<size_t>& reducingOpDims, const array<SmallVector<ptrdiff_t>, 4>& reducingStrides);
template void TensorOpN<double, 2>(double beta, array<double*, 2> pointers, double alpha, ElementWiseOperator op, ElementWiseOperator reductionOp,
                                   const array<size_t, 2>& offsets,
                                   const SmallVector<size_t>& regularOpDims, const array<SmallVector<ptrdiff_t>, 2>& regularStrides,
                                   const SmallVector<size_t>& reducingOpDims, const array<SmallVector<ptrdiff_t>, 2>& reducingStrides);
template void TensorOpN<double, 3>(double beta, array<double*, 3> pointers, double alpha, ElementWiseOperator op, ElementWiseOperator reductionOp,
                                   const array<size_t, 3>& offsets,
                                   const SmallVector<size_t>& regularOpDims, const array<SmallVector<ptrdiff_t>, 3>& regularStrides,
                                   const SmallVector<size_t>& reducingOpDims, const array<SmallVector<ptrdiff_t>, 3>& reducingStrides);
template void TensorOpN<double, 4>(double beta, array<double*, 4> pointers, double alpha, ElementWiseOperator op, ElementWiseOperator reductionOp,
                                   const array<size_t, 4>& offsets,
                                   const SmallVector<size_t>& regularOpDims, const array<SmallVector<ptrdiff_t>, 4>& regularStrides,
                                   const SmallVector<size_t>& reducingOpDims, const array<SmallVector<ptrdiff_t>, 4>& reducingStrides);

template void LaunchUnaryTensorOp(float beta, const float* pa, float* pb, float alpha, ElementWiseOperator op, size_t regularOpDim);
template void LaunchUnaryTensorOp(double beta, const double* pa, double* pb, double alpha, ElementWiseOperator op, size_t regularOpDim);

}}}

#endif // CPUONLY<|MERGE_RESOLUTION|>--- conflicted
+++ resolved
@@ -341,7 +341,8 @@
         {
             // bump the pointers
             #pragma unroll
-            for (C_size_t i = 0; i < N - 1; i++) { // N-1 because output is not used here
+            for (C_size_t i = 0; i < N - 1; i++) // N-1 because output is not used here
+            {
                 pointers[i] += reducingStrides(i, (C_size_t) m);
             }
             ElemType val = TensorOpReduce<ElemType, N, M, m - 1>::Compute(pointers, op, reductionOp, reducingOpDims, reducingStrides);
@@ -381,7 +382,8 @@
         // map id (location on grid) to index[k]
         C_size_t stride = 1; // compute the stride. This seems expensive, but since we we only currently support M <= 2, this is just compile-time selection between 1 and reducingOpDims[0].
         #pragma unroll
-        for (int i = 0; i < m; i++) {
+        for (int i = 0; i < m; i++)
+        {
             stride *= reducingOpDims[(C_size_t) i];
         }
 
@@ -391,16 +393,20 @@
         // id = id % stride;             // remaining dimensions inside this. For m=0 this value is ignored and hence not even computed.
         id = id - stride*index;             // remaining dimensions inside this. For m=0 this value is ignored and hence not even computed.
 #else
-        if (m == 0) {
-          index = id;
-          id = 0;
-        } else {
-          reducingOpDimDivmod[m].divmod(id, index, id);
+        if (m == 0)
+        {
+            index = id;
+            id = 0;
+        }
+        else
+        {
+            reducingOpDimDivmod[m].divmod(id, index, id);
         }
 #endif
         // apply this index to the pointers
         #pragma unroll
-        for (C_size_t i = 0; i < N - 1; i++) {
+        for (C_size_t i = 0; i < N - 1; i++)
+        {
             pointers[i] += index * reducingStrides(i, (C_size_t) m); // now this dimension is taken care of
         }
         return TensorOpParallelReduce<ElemType, N, M, m - 1>::Compute(id, pointers, op, reducingOpDims, reducingStrides, reducingOpDimDivmod);
@@ -473,7 +479,8 @@
         C_size_t index = id; // this dimension
         // apply this index to the pointers
         #pragma unroll
-        for (C_size_t i = 0; i < N; i++) {
+        for (C_size_t i = 0; i < N; i++)
+        {
             pointers[i] += index * regularStrides(i, 0); // now this dimension is taken care of
         }
         // process the previous index
@@ -542,13 +549,8 @@
 
         for (CUDA_LONG redId = reductionBegin + tid; redId < reductionEnd; redId += tids)
         {
-<<<<<<< HEAD
-            auto val = TensorOpParallelReduce<ElemType, N, M, M - 1>::Compute(redId, pointers, op, reducingOpDims, reducingStrides);
+            auto val = TensorOpParallelReduce<ElemType, N, M, M - 1>::Compute(redId, pointers, op, reducingOpDims, reducingStrides, reducingOpDimDivmod);
             Aggregate<ReduceElemType, ElemType>(aggregate, val, reductionOp);
-=======
-            auto val = TensorOpParallelReduce<ElemType, N, M, M - 1>::Compute(redId, pointers, op, reducingOpDims, reducingStrides, reducingOpDimDivmod);
-            UpdateAggregate<ReduceElemType, ElemType>(aggregate, val, reductionOp);
->>>>>>> 1a176933
         }
 
         // reduce    --cf https://docs.nvidia.com/cuda/samples/6_Advanced/reduction/doc/reduction.pdf
@@ -666,10 +668,9 @@
     CUDA_LONG reductionBlock = blockIdx.z;                         // reduction-block index  --larger reductions are split into blocks
     pointers[pointers.size() - 1] += numElements * reductionBlock; // the output tensor is dense (no gaps); and there is one copy for each reduction block (those get further reduced into one later)
 #endif
-    if (id < numElements) {                             // note: we have __syncthread() calls but only entire blocks in sync, so this is OK
+    if (id < numElements)                               // note: we have __syncthread() calls but only entire blocks in sync, so this is OK
         TensorOpElement<ElemType, N, M, K, true, K - 1>::Compute(id, beta, pointers, alpha, op, reductionOp, regularOpStrides, regularStrides, reducingOpDims, reducingStrides, reductionBegin, reductionChunkSize,
                                                                  regularOpStrideDivmod, reducingOpDimDivmod);
-    }
 }
 
 // helper function to provide a reduction buffer
@@ -724,9 +725,10 @@
     // output divisors
     SmallVector<fast_divmod> reducingOpDimDivmodVector;
     C_size_t stride = 1;
-    for (C_size_t k = 0; k < reducingOpDimVector.size(); ++k) {
-      reducingOpDimDivmodVector.push_back(fast_divmod(stride));
-      stride *= (C_size_t) reducingOpDimVector[k];
+    for (C_size_t k = 0; k < reducingOpDimVector.size(); ++k)
+    {
+        reducingOpDimDivmodVector.push_back(fast_divmod(stride));
+        stride *= (C_size_t)reducingOpDimVector[k];
     }
 
     FixedArray<C_unsigned_int,    K> regularOpStrides(regularOpStrideVector);
@@ -881,7 +883,6 @@
                 beta, pointerVector2, alpha, ElementWiseOperator::opCopy, reductionOp,
                 regularOpDims, regularStrideVectors2,
                 reducingOpDimVector2, reducingStrideVectors2);
-
             // (note: ^^this will have a nested syncGuard, which is fine)
 
 #else
@@ -919,10 +920,10 @@
             // We need more than one chunk, we will use atomicAdd().
             // First reset/pre-multiply input; then do the remaining chunks using atomicAdd().
             _launchTensorOpWithReduction<ElemType, N, M, K><<<dim3(numBlocksX, numBlocksY, 1), numThreadsX, numThreadsX * sizeof(ReduceElemType), t_stream>>>(beta, pointers, alpha, op, reductionOp, regularOpStrides, regularStrides, NN, reducingOpDims, reducingStrides, 0, reductionChunkSize,
-            regularOpStrideDivmod, reducingOpDimDivmod);
+                                                                   regularOpStrideDivmod, reducingOpDimDivmod);
             // We will leave it like this for a while, but eventually need to revisit using temporary memory.
             _launchTensorOpWithReduction<ElemType, N, M, K><<<dim3(numBlocksX, numBlocksY, numBlocksZ - 1), numThreadsX, numThreadsX * sizeof(ReduceElemType), t_stream>>>(/*beta=*/1, pointers, alpha, op, reductionOp, regularOpStrides, regularStrides, NN, reducingOpDims, reducingStrides, reductionChunkSize, reductionChunkSize,
-            regularOpStrideDivmod, reducingOpDimDivmod);
+                                                                   regularOpStrideDivmod, reducingOpDimDivmod);
         }
 #endif
     }
