# Copyright (c) Microsoft. All rights reserved.
# Licensed under the MIT license. See LICENSE.md file in the project root
# for full license information.
# ==============================================================================

import numpy as np
from . import sequence
from .functions import Function
from .variables import Variable, Parameter, Constant
from ..utils import sanitize_input, sanitize_shape, get_data_type, sanitize_axis, sanitize_dynamic_axes, typemap

@typemap
def combine(operands, name=''):
    '''
     Create a new Function instance which just combines the outputs of the specified list of
     'operands' Functions such that the 'Outputs' of the new 'Function' are union of the
     'Outputs' of each of the specified 'operands' Functions. E.g. When creating a classification
     model, typically the CrossEntropy loss Function and the ClassificationError Function comprise
     the two roots of the computation graph which can be combined to create a single Function
     with 2 outputs; viz. CrossEntropy loss and ClassificationError output.

    Args:
        operands (`list`): list of functions or their variables to combine
        name (`str`, optional): the name of the Combine Function in the network

    Returns:
        :class:`cntk.ops.functions.Function`
    '''
    from cntk.cntk_py import combine
    from cntk.cntk_py import Function
    converted_operands = list()
    for o in operands:
        if isinstance(o, Function):
            converted_operands.append(o.output())
        else:
            converted_operands.append(o)

    return combine(converted_operands, name)

@typemap
def alias(x, name=''):
    '''
     Create a new Function instance which just aliases the specified 'x' Function/Variable
     such that the 'Output' of the new 'Function' is same as the 'Output' of the specified 
     'x' Function/Variable, and has the newly specified name.
     The purpose of this operator is to create a new distinct reference to a symbolic
     computation which is different from the original Function/Variable that it aliases and can 
     be used for e.g. to substitute a specific instance of the aliased Function/Variable in the
     computation graph instead of substituting all usages of the aliased Function/Variable.

    Args:
        operand: The Function/Variable to alias
        name (`str`, optional): the name of the Alias Function in the network

    Returns:
        :class:`cntk.ops.functions.Function`
    '''
    from cntk.cntk_py import alias
    from cntk.cntk_py import Function
    x = sanitize_input(x)
    return alias(x, name)

##########################################################################
# evaluation ops
##########################################################################


@typemap
def cross_entropy_with_softmax(output_vector, target_vector, axis=-1, name=''):
    '''
    This operation computes the cross entropy over the softmax of the `output_vector`.
    It expects the `output_vector` as unscaled, and it computes softmax over
    the `output_vector` internally.  Any `output_vector` input over which softmax is
    already computed before passing to this operator will be incorrect.

    :math:`cross\_entropy\_with\_softmax(o, t) = {-{\sum_{i \in \{1,len(t)\}} t_i \log(softmax(o_i)) }}`

    Example:
        >>> C.cross_entropy_with_softmax([[1., 1., 1., 50.]], [[0., 0., 0., 1.]]).eval()
        array([[ 0.]], dtype=float32)

        >>> C.cross_entropy_with_softmax([[1., 2., 3., 4.]], [[0.35, 0.15, 0.05, 0.45]]).eval()
        array([[ 1.84019]], dtype=float32)

    Args:
        output_vector: the unscaled computed output values from the network
        target_vector: usually it is one-hot vector where the hot bit corresponds to the label index.
        But it can be any probability distribution over the labels.
        name (`str`, optional): the name of the Function instance in the network
    Returns:
        :class:`cntk.ops.functions.Function`
    '''
    from cntk.cntk_py import cross_entropy_with_softmax
    dtype = get_data_type(output_vector, target_vector)
    output_vector = sanitize_input(output_vector, dtype)
    target_vector = sanitize_input(target_vector, dtype)
    axis = sanitize_axis(axis)
    return cross_entropy_with_softmax(output_vector, target_vector, axis, name)


@typemap
def squared_error(output, target, name=''):
    '''
    This operation computes the sum of the squared difference between elements
    in the two input matrices. The result is a scalar (i.e., one by one matrix).
    This is often used as a training criterion node.

    Example:
        >>> i1 = C.input_variable((1,2))
        >>> i2 = C.input_variable((1,2))
        >>> C.squared_error(i1,i2).eval({i1:np.asarray([[[[2., 1.]]]], dtype=np.float32), i2:np.asarray([[[[4., 6.]]]], dtype=np.float32)})
        array([[ 29.]], dtype=float32)

        >>> C.squared_error(i1,i2).eval({i1:np.asarray([[[[1., 2.]]]], dtype=np.float32), i2:np.asarray([[[[1., 2.]]]], dtype=np.float32)})
        array([[ 0.]], dtype=float32)

    Args:
        output: the output values from the network
        target: it is usually a one-hot vector where the hot bit
         corresponds to the label index
        name (`str`, optional): the name of the Function instance in the network
    Returns:
        :class:`cntk.ops.functions.Function`
    '''
    from cntk.cntk_py import squared_error
    dtype = get_data_type(output, target)
    output = sanitize_input(output, dtype)
    target = sanitize_input(target, dtype)
    return squared_error(output, target, name)


@typemap
def classification_error(output_vector, target_vector, axis=-1, topN=1, name=''):
    '''
    This operation computes the classification_error error. It finds the index of the highest
    value in the output_vector and compares it to the actual ground truth label
    (the index of the hot bit in the target vector). The result is a scalar
    (i.e., one by one matrix). This is often used as an evaluation criterion.
    It cannot be used as a training criterion though since the gradient is not
    defined for it.

    Example:
        >>> C.classification_error([[1., 2., 3., 4.]], [[0., 0., 0., 1.]]).eval()
        array([[ 0.]], dtype=float32)

        >>> C.classification_error([[1., 2., 3., 4.]], [[0., 0., 1., 0.]]).eval()
        array([[ 1.]], dtype=float32)

        >>> # Note that non-1 values are treated as 0
        >>> C.classification_error([[1., 2., 3., 4.]], [[5., 0., 1., 0.]]).eval()
        array([[ 1.]], dtype=float32)

    Args:
        output_vector: the output values from the network
        target_vector: it is one-hot vector where the hot bit corresponds to the label index
        name (`str`, optional): the name of the Function instance in the network
    Returns:
        :class:`cntk.ops.functions.Function`
    '''
    from cntk.cntk_py import classification_error
    dtype = get_data_type(output_vector, target_vector)
    output_vector = sanitize_input(output_vector, dtype)
    target_vector = sanitize_input(target_vector, dtype)
    axis = sanitize_axis(axis)
    return classification_error(output_vector, target_vector, topN, axis, name)

##########################################################################
# convolution ops
##########################################################################


@typemap
def convolution(convolution_map, operand, strides=(1,), sharing=[True],
                auto_padding=[True], lower_pad=(0,), upper_pad=(0,), transpose=False,
                max_temp_mem_size_in_samples=0, name=''):
    '''
    Computes the convolution of a weight matrix with an image or tensor. This operation is used in image-processing applications
    and language processing. It supports any dimensions, stride, sharing or padding.

    This function operates on input tensors of the form [M1 x M2 x ... x Mn x inChannels]. This can be understood as a rank-n
    object, where each entry consists of a inChannels-dimensional vector. For example, an RGB image would have dimensions
    [W x H x 3], i.e. a [W x H]-sized structure, where each entry (pixel) consists of a 3-tuple (note, however, that the
    memory-storage format is the concatenation of 3 planes of size [W x H]).

    `convolution` convolves the input with n+1-dimensional filters, where the first n dimensions are the spatial extent of the
    filter, and the last one must be equal to inChannels. There are outChannels filters. I.e. for each output position, a vector of
    dimension outChannels is computed. Hence, the total number of filter parameters is (M1*M2*...*Mn) * inChannels * outChannels.

    Args:
        convolution_map: convolution filter weights, stored as a matrix of dimensions [outChannels, (M1*M2*...*Mn)],
         where (M1*M2*...*Mn) must be the product of the kernel dimensions, e.g. 75 for a [5 x 5]-sized filter on 3
         input channels.
        operand: convolution input. A tensor with dimensions [M1 x M2 x ... x Mn x inChannels].
        strides (optional): stride dimensions. A stride > 1 means that only pixel positions that are multiples of the stride value are computed.
         For example, a stride of 2 will lead to a halving of the dimensions. The last stride dimension that lines up with the number
         of input channels must be equal to the number of input channels.
        sharing (bool): sharing flags for each input dimension
        auto_padding (bool): flags for each input dimension whether it should be padded automatically (that is,
         symmetrically) or not padded at all. Padding means that the convolution kernel is applied to all pixel positions, where all
         pixels outside the area are assumed zero ("padded with zeroes"). Without padding, the kernels are only shifted over
         positions where all inputs to the kernel still fall inside the area. In this case, the output dimension will be less than
         the input dimension. The last value that lines up with the number of input channels must be false.
        lower_pad: precise lower padding for each input dimension.
        upper_pad : precise upper padding for each input dimension.
        transpose (bool): set to true for deconvolution.
        max_temp_mem_size_in_samples (int): maximum amount of auxiliary memory (in samples) that should be reserved to perform convolution
         operations. Some convolution engines (e.g. cuDNN and GEMM-based engines) can benefit from using workspace as it may improve
         performance. However, sometimes this may lead to higher memory utilization. Default is 0 which means the same as the inpu
         samples.
        name (`str`, optional): the name of the Function instance in the network
    Returns:
        :class:`cntk.ops.functions.Function`
    '''
    from cntk.cntk_py import convolution
    operand = sanitize_input(operand)
    return convolution(convolution_map, operand, tuple(reversed(strides)), sharing, auto_padding,
                       tuple(reversed(lower_pad)), tuple(
                           reversed(upper_pad)), transpose,
                       max_temp_mem_size_in_samples, name)

from cntk.cntk_py import PoolingType_Max, PoolingType_Average
MAX_POOLING = PoolingType_Max
AVG_POOLING = PoolingType_Average


@typemap
def pooling(operand, pooling_type, pooling_window_shape, strides=(1,), auto_padding=[False],
            lower_pad=(0,), upper_pad=(0,), name=''):
    '''
    The pooling operations compute a new matrix by selecting the maximum (max pooling) or average value in the pooling input.
    In the case of average pooling, count of average does not include padded values.

    N-dimensional pooling allows to create max or average pooling of any dimensions, stride or padding.

    Args:
        operand: pooling input
        pooling_type(str): "max" or "average"
        pooling_window_shape: dimensions of the pooling window
        strides (default 1): strides.
        auto_padding: automatic padding flags for each input dimension.
        lower_pad: precise lower padding for each input dimension
        upper_pad: precise upper padding for each input dimension
        name (`str`, optional): the name of the Function instance in the network
    Returns:
        :class:`cntk.ops.functions.Function`
    '''
    from cntk.cntk_py import pooling
    operand = sanitize_input(operand)
    pooling_window_shape = sanitize_shape(pooling_window_shape)
    strides = sanitize_shape(strides)
    lower_pad = sanitize_shape(lower_pad)
    upper_pad = sanitize_shape(upper_pad)
    return pooling(operand, pooling_type, pooling_window_shape, strides, auto_padding,
                   lower_pad, upper_pad, name)


@typemap
def batch_normalization(operand, scale, bias, running_mean, running_inv_std, spatial,
                        normalization_time_constant=0, blend_time_constant=0,
                        epsilon=0.00001, use_cudnn_engine=False, name=''):
    '''
    Normalizes layer outputs for every minibatch for each output (feature) independently
    and applies affine transformation to preserve representation of the layer.

    Args:
        operand: input of the batch normalization node
        scale: parameter tensor that holds the learned componentwise-scaling factors
        bias: parameter tensor that holds the learned bias. ``scale`` and ``bias`` must have the same
         dimensions which must be equal to the input dimensions in case of ``spatial`` = False or
         number of output convolution feature maps in case of ``spatial`` = True
        running_mean: running mean which is used during evaluation phase and might be used during
         training as well. You must pass a parameter tensor with initial value 0 and the same dimensions
         as ``scale`` and ``bias``
        running_inv_std: running variance. Represented as ``running_mean``
        spatial(`bool`): flag that indicates whether to compute mean/var for each feature in a minibatch
         independently or, in case of convolutional layers, per future map
        normalization_time_constant(`float`, default 0): time constant for computing running average of
         mean and variance as a low-pass filtered version of the batch statistics. Note: the default is not
         typically what you want
        blend_time_constant(`float`, default 0): constant for smoothing batch estimates with the running
         statistics
        epsilon: conditioner constant added to the variance when computing the inverse standard deviation
        use_cudnn_engine(`bool`, default True):
        name (`str`, optional): the name of the Function instance in the network
    Returns:
        :class:`cntk.ops.functions.Function`
    '''
    from cntk.cntk_py import batch_normalization
    operand = sanitize_input(operand)
    return batch_normalization(operand, scale, bias, running_mean, running_inv_std, spatial,
                               normalization_time_constant, blend_time_constant,
                               epsilon, use_cudnn_engine, name)

##########################################################################
# comparison ops
##########################################################################


@typemap
def less(left, right, name=''):
    '''
    Elementwise 'less' comparison of two tensors. Result is 1 if left < right else 0.

    Example:
       >>> C.less([41., 42., 43.], [42., 42., 42.]).eval()
       array([ 1.,  0.,  0.], dtype=float32)

       >>> C.less([-1,0,1], [0]).eval()
       array([ 1.,  0.,  0.], dtype=float32)

    Args:
        left: left side tensor
        right: right side tensor
        name (`str`, optional): the name of the Function instance in the network
    Returns:
        :class:`cntk.ops.functions.Function`
    '''
    from cntk.cntk_py import less
    dtype = get_data_type(left, right)
    left = sanitize_input(left, dtype)
    right = sanitize_input(right, dtype)
    return less(left, right, name)


@typemap
def equal(left, right, name=''):
    '''
    Elementwise 'equal' comparison of two tensors. Result is 1 if values are equal 0 otherwise.

    Example:
        >>> C.equal([41., 42., 43.], [42., 42., 42.]).eval()
        array([ 0.,  1.,  0.], dtype=float32)

        >>> C.equal([-1,0,1], [1]).eval()
        array([ 0.,  0.,  1.], dtype=float32)

    Args:
        left: left side tensor
        right: right side tensor
        name (`str`, optional): the name of the Function instance in the network
    Returns:
        :class:`cntk.ops.functions.Function`
    '''
    from cntk.cntk_py import equal
    dtype = get_data_type(left, right)
    left = sanitize_input(left, dtype)
    right = sanitize_input(right, dtype)
    return equal(left, right, name)


@typemap
def greater(left, right, name=''):
    '''
    Elementwise 'greater' comparison of two tensors. Result is 1 if left > right else 0.

    Example:
        >>> C.greater([41., 42., 43.], [42., 42., 42.]).eval()
        array([ 0.,  0.,  1.], dtype=float32)

        >>> C.greater([-1,0,1], [0]).eval()
        array([ 0.,  0.,  1.], dtype=float32)

    Args:
        left: left side tensor
        right: right side tensor
        name (`str`, optional): the name of the Function instance in the network
    Returns:
        :class:`cntk.ops.functions.Function`
    '''
    from cntk.cntk_py import greater
    dtype = get_data_type(left, right)
    left = sanitize_input(left, dtype)
    right = sanitize_input(right, dtype)
    return greater(left, right, name)


@typemap
def greater_equal(left, right, name=''):
    '''
    Elementwise 'greater equal' comparison of two tensors. Result is 1 if left >= right else 0.

    Example:
        >>> C.greater_equal([41., 42., 43.], [42., 42., 42.]).eval()
        array([ 0.,  1.,  1.], dtype=float32)

        >>> C.greater_equal([-1,0,1], [0]).eval()
        array([ 0.,  1.,  1.], dtype=float32)

    Args:
        left: left side tensor
        right: right side tensor
        name (`str`, optional): the name of the Function instance in the network
    Returns:
        :class:`cntk.ops.functions.Function`
    '''
    from cntk.cntk_py import greater_equal
    dtype = get_data_type(left, right)
    left = sanitize_input(left, dtype)
    right = sanitize_input(right, dtype)
    return greater_equal(left, right, name)


@typemap
def not_equal(left, right, name=''):
    '''
    Elementwise 'not equal' comparison of two tensors. Result is 1 if left != right else 0.

    Example:
        >>> C.not_equal([41., 42., 43.], [42., 42., 42.]).eval()
        array([ 1.,  0.,  1.], dtype=float32)

        >>> C.not_equal([-1,0,1], [0]).eval()
        array([ 1.,  0.,  1.], dtype=float32)

    Args:
        left: left side tensor
        right: right side tensor
        name (`str`, optional): the name of the Function instance in the network
    Returns:
        :class:`cntk.ops.functions.Function`
    '''
    from cntk.cntk_py import not_equal
    dtype = get_data_type(left, right)
    left = sanitize_input(left, dtype)
    right = sanitize_input(right, dtype)
    return not_equal(left, right, name)


@typemap
def less_equal(left, right, name=''):
    '''
    Elementwise 'less equal' comparison of two tensors. Result is 1 if left <= right else 0.

    Example:
        >>> C.less_equal([41., 42., 43.], [42., 42., 42.]).eval()
        array([ 1.,  1.,  0.], dtype=float32)

        >>> C.less_equal([-1,0,1], [0]).eval()
        array([ 1.,  1.,  0.], dtype=float32)

    Args:
        left: left side tensor
        right: right side tensor
        name (`str`, optional): the name of the Function instance in the network
    Returns:
        :class:`cntk.ops.functions.Function`
    '''
    from cntk.cntk_py import less_equal
    dtype = get_data_type(left, right)
    left = sanitize_input(left, dtype)
    right = sanitize_input(right, dtype)
    return less_equal(left, right, name)

##########################################################################
# linear ops
##########################################################################


@typemap
def plus(left, right, name=''):
    '''
    The output of this operation is the sum of the two input tensors. It supports broadcasting.

    Example:
        >>> C.plus([1, 2, 3], [4, 5, 6]).eval()
        array([ 5.,  7.,  9.], dtype=float32)

        >>> C.plus([-5, -4, -3, -2, -1], [10]).eval()
        array([ 5.,  6.,  7.,  8.,  9.], dtype=float32)

    Args:
        left: left side tensor
        right: right side tensor
        name (`str`, optional): the name of the Function instance in the network
    Returns:
        :class:`cntk.ops.functions.Function`
    '''
    from cntk.cntk_py import plus
    dtype = get_data_type(left, right)
    left = sanitize_input(left, dtype)
    right = sanitize_input(right, dtype)
    return plus(left, right, name)


@typemap
def minus(left, right, name=''):
    '''
    The output of this operation is left minus right tensor. It supports broadcasting.

    Example:
        >>> C.minus([1, 2, 3], [4, 5, 6]).eval()
        array([-3., -3., -3.], dtype=float32)

        >>> C.minus([[1,2],[3,4]], 1).eval()
        array([[ 0.,  1.],
               [ 2.,  3.]], dtype=float32)

    Args:
        left: left side tensor
        right: right side tensor
        name (`str`, optional): the name of the Function instance in the network
    Returns:
        :class:`cntk.ops.functions.Function`
    '''

    from cntk.cntk_py import minus
    dtype = get_data_type(left, right)
    left = sanitize_input(left, dtype)
    right = sanitize_input(right, dtype)
    return minus(left, right, name)


@typemap
def element_times(left, right, name=''):
    '''
    The output of this operation is the element-wise product of the two input
    tensors. It supports broadcasting. 

    Example:
        >>> C.element_times([1., 1., 1., 1.], [0.5, 0.25, 0.125, 0.]).eval()
        array([ 0.5  ,  0.25 ,  0.125,  0.   ], dtype=float32)

        >>> C.element_times([5., 10., 15., 30.], [2.]).eval()
        array([ 10.,  20.,  30.,  60.], dtype=float32)

    Args:
        left: left side tensor
        right: right side tensor
        name (`str`, optional): the name of the Function instance in the network
    Returns:
        :class:`cntk.ops.functions.Function`
    '''
    from cntk.cntk_py import element_times
    dtype = get_data_type(left, right)
    left = sanitize_input(left, dtype)
    right = sanitize_input(right, dtype)
    return element_times(left, right, name)


@typemap
def element_divide(left, right, name=''):
    '''
    The output of this operation is the element-wise division of the two input
    tensors. It supports broadcasting. 

    Example:
        >>> C.element_divide([1., 1., 1., 1.], [0.5, 0.25, 0.125, 0.]).eval()
        array([ 2.,  4.,  8.,  0.], dtype=float32)

        >>> C.element_divide([5., 10., 15., 30.], [2.]).eval()
        array([  2.5,   5. ,   7.5,  15. ], dtype=float32)

    Args:
        left: left side tensor
        right: right side tensor
        name (`str`, optional): the name of the Function instance in the network
    Returns:
        :class:`cntk.ops.functions.Function`
    '''
    from cntk.cntk_py import element_divide
    dtype = get_data_type(left, right)
    left = sanitize_input(left, dtype)
    right = sanitize_input(right, dtype)
    return element_divide(left, right, name)


@typemap
def times(left, right, output_rank=1, infer_input_rank_to_map=-1, name=''):
    '''
    The output of this operation is the matrix product of the two input matrices.
    It supports broadcasting. Sparse is supported in the right operand, if it is a matrix.
    The operator '@' has been overloaded such that in Python 3.5 and later X @ W equals times(X, W).

    Example:
        >>> C.times([[1,2],[3,4]], [[5],[6]]).eval()
        array([[ 17.],
               [ 39.]], dtype=float32)

        >>> C.times(1.*np.reshape(np.arange(8), (2.,2.,2.)),1.*np.reshape(np.arange(8), (2.,2.,2.)), output_rank=1).eval()
        array([[ 28.,  34.],
               [ 76.,  98.]])

        >>> C.times(1.*np.reshape(np.arange(8), (2,2,2)),1.*np.reshape(np.arange(8), (2,2,2)), output_rank=2).eval()
        array([[[[  4.,   5.],
                 [  6.,   7.]],
        <BLANKLINE>
                [[ 12.,  17.],
                 [ 22.,  27.]]],
        <BLANKLINE>
        <BLANKLINE>
               [[[ 20.,  29.],
                 [ 38.,  47.]],
        <BLANKLINE>
                [[ 28.,  41.],
                 [ 54.,  67.]]]])

    Args:
        left: left side matrix or tensor
        right: right side matrix or tensor
        output_rank (`int`): in case we have tensors as arguemnts, output_rank represents
            the number of axes to be collapsed in order to transform the tensors
            into matrices, perform the operation and then reshape back (explode the axes)
        infer_input_rank_to_map ('int'): meant for internal use only. Always use default value
        name (`str`, optional): the name of the Function instance in the network

    Returns:
        :class:`cntk.ops.functions.Function`
    '''
    from cntk.cntk_py import times
    dtype = get_data_type(left, right)
    left = sanitize_input(left, dtype)
    right = sanitize_input(right, dtype)
    return times(right, left, output_rank, infer_input_rank_to_map, name)

##########################################################################
# non_diff ops
##########################################################################


@typemap
def floor(arg, name=''):
    '''
    The output of this operation is the element wise value rounded to the largest
    integer less than or equal to the input.

    Example:
        >>> C.floor([0.2, 1.3, 4., 5.5, 0.0]).eval()
        array([ 0.,  1.,  4.,  5.,  0.], dtype=float32)

        >>> C.floor([[0.6, 3.3], [1.9, 5.6]]).eval()
        array([[ 0.,  3.],
               [ 1.,  5.]], dtype=float32)

        >>> C.floor([-5.5, -4.2, -3., -0.7, 0]).eval()
        array([-6., -5., -3., -1.,  0.], dtype=float32)

        >>> C.floor([[-0.6, -4.3], [1.9, -3.2]]).eval()
        array([[-1., -5.],
               [ 1., -4.]], dtype=float32)

    Args:
        arg: input tensor
        name (`str`, optional): the name of the Function instance in the network (optional)
    Returns:
        :class:`cntk.ops.functions.Function`
    '''
    from cntk.cntk_py import floor
    arg = sanitize_input(arg, get_data_type(arg))
    return floor(arg, name)


@typemap
def ceil(arg, name=''):
    '''
    The output of this operation is the element wise value rounded to the smallest
    integer greater than or equal to the input.

    Example:
        >>> C.ceil([0.2, 1.3, 4., 5.5, 0.0]).eval()
        array([ 1.,  2.,  4.,  6.,  0.], dtype=float32)

        >>> C.ceil([[0.6, 3.3], [1.9, 5.6]]).eval()
        array([[ 1.,  4.],
               [ 2.,  6.]], dtype=float32)

    Args:
        arg: input tensor
        name (`str`, optional): the name of the Function instance in the network (optional)
    Returns:
        :class:`cntk.ops.functions.Function`
    '''
    from cntk.cntk_py import ceil
    arg = sanitize_input(arg, get_data_type(arg))
    return ceil(arg, name)


@typemap
def round(arg, name=''):
    '''
    The output of this operation is the element wise value rounded to the nearest integer.
    In case of tie, where element can have exact fractional part of 0.5
    this operation follows "round half-up" tie breaking strategy.
    This is different from the round operation of numpy which follows
    round half to even.

    Example:
        >>> C.round([0.2, 1.3, 4., 5.5, 0.0]).eval()
        array([ 0.,  1.,  4.,  6.,  0.], dtype=float32)

        >>> C.round([[0.6, 3.3], [1.9, 5.6]]).eval()
        array([[ 1.,  3.],
               [ 2.,  6.]], dtype=float32)

        >>> C.round([-5.5, -4.2, -3., -0.7, 0]).eval()
        array([-5., -4., -3., -1.,  0.], dtype=float32)

        >>> C.round([[-0.6, -4.3], [1.9, -3.2]]).eval()
        array([[-1., -4.],
               [ 2., -3.]], dtype=float32)

    Args:
        arg: input tensor
        name (`str`, optional): the name of the Function instance in the network (optional)
    Returns:
        :class:`cntk.ops.functions.Function`
    '''
    from cntk.cntk_py import round
    arg = sanitize_input(arg, get_data_type(arg))
    return round(arg, name)

##########################################################################
# non_linear and nn ops
##########################################################################

@typemap
def clip(x, min_value, max_value, name=''):
    '''
    Computes a tensor with all of its values clipped to fall
    between `min_value` and `max_value`, i.e.
    ``min(max(x, min_value), max_value)``.

    The output tensor has the same shape as `x`.

    Example:
        >>> C.clip([1., 2.1, 3.0, 4.1], 2., 4.).eval()
        array([ 2. ,  2.1,  3. ,  4. ], dtype=float32)

        >>> C.clip([-10., -5., 0., 5., 10.], [-5., -4., 0., 3., 5.], [5., 4., 1., 4., 9.]).eval()
        array([-5., -4.,  0.,  4.,  9.], dtype=float32)

    Args:
        x: tensor to be clipped
        min_value (`float`): a scalar or a tensor which represents the minimum value to clip element
         values to
        max_value (`float`): a scalar or a tensor which represents the maximum value to clip element
         values to
        name (`str`, optional): the name of the Function instance in the network
    Returns:
        :class:`cntk.ops.functions.Function`
    '''
    from cntk.cntk_py import clip
    x = sanitize_input(x, get_data_type(x))
    min_value = sanitize_input(min_value, get_data_type(min_value))
    max_value = sanitize_input(max_value, get_data_type(max_value))
    return clip(x, min_value, max_value, name)


@typemap
def relu(x, name=''):
    '''
    Rectified linear operation. Computes the element-wise rectified linear
    of `x`: ``max(x, 0)``

    The output tensor has the same shape as `x`.

    Example:
        >>> C.relu([[-1, -0.5, 0, 1, 2]]).eval()
        array([[ 0.,  0.,  0.,  1.,  2.]], dtype=float32)

    Args:
        x: numpy array or any :class:`cntk.ops.functions.Function` that outputs a tensor
        name (`str`, optional): the name of the Function instance in the network
    Returns:
        :class:`cntk.ops.functions.Function`
    '''
    from cntk.cntk_py import re_lu
    x = sanitize_input(x)
    return re_lu(x, name)


@typemap
def sigmoid(x, name=''):
    '''
    Computes the element-wise sigmoid of `x`:

    :math:`sigmoid(x) = {1 \over {1+\exp(-x)}}`

    The output tensor has the same shape as `x`.

    Example:
        >>> C.sigmoid([-2, -1., 0., 1., 2.]).eval()
        array([ 0.119203,  0.268941,  0.5     ,  0.731059,  0.880797], dtype=float32)

    Args:
        x: numpy array or any :class:`cntk.ops.functions.Function` that outputs a tensor
        name (`str`, optional): the name of the Function instance in the network
    Returns:
        :class:`cntk.ops.functions.Function`
    '''
    from cntk.cntk_py import sigmoid
    x = sanitize_input(x)
    return sigmoid(x, name)


@typemap
def tanh(x, name=''):
    '''
    Computes the element-wise tanh of `x`:

    The output tensor has the same shape as `x`.

    Example:
        >>> C.tanh([[1,2],[3,4]]).eval()
        array([[ 0.761594,  0.964028],
               [ 0.995055,  0.999329]], dtype=float32)

    Args:
        x: numpy array or any :class:`cntk.ops.functions.Function` that outputs a tensor
        name (`str`, optional): the name of the Function instance in the network
    Returns:
        :class:`cntk.ops.functions.Function`
    '''
    from cntk.cntk_py import tanh
    x = sanitize_input(x)
    return tanh(x, name)


@typemap
def softmax(x, name=''):
    '''
    Squashes the input values `x` such that they add up to 1:

    :math:`softmax(x) = {\exp(x_i) - \max_{x_i \in x}(\exp(x_i)) \over {\sum_{x_i \in x} \exp(x_i)- \max_{x_i \in x}(\exp(x_i)) }}`

    The term :math:`\max_{x_i \in x}(\exp(x_i))` is subtracted for numerical
    stability.

    Example:
        >>> C.softmax([[1, 1, 2, 3]]).eval()
        array([[ 0.082595,  0.082595,  0.224515,  0.610296]], dtype=float32)

        >>> C.softmax([1, 1]).eval()
        array([ 0.5,  0.5], dtype=float32)

    Args:
        x: numpy array or any :class:`cntk.ops.functions.Function` that outputs a tensor
        name (`str`, optional): the name of the Function instance in the network
    Returns:
        :class:`cntk.ops.functions.Function`
    '''
    from cntk.cntk_py import softmax
    x = sanitize_input(x)
    return softmax(x)


@typemap
def hardmax(x, name=''):
    '''
    Creates a tensor with the same shape as the input tensor, with zeros everywhere and a 1.0 where the
    maximum value of the input tensor is located. If the maximum value is repeated, 1.0 is placed in the first location found.

    Example:
        >>> C.hardmax([1., 1., 2., 3.]).eval()
        array([ 0.,  0.,  0.,  1.], dtype=float32)

        >>> C.hardmax([1., 3., 2., 3.]).eval()
        array([ 0.,  1.,  0.,  0.], dtype=float32)

    Args:
        x: numpy array or any :class:`cntk.ops.functions.Function` that outputs a tensor
        name (`str`): the name of the node in the network
    Returns:
        :class:`cntk.ops.functions.Function`
    '''
    from cntk.cntk_py import hardmax
    x = sanitize_input(x)
    return hardmax(x)


@typemap
def exp(x, name=''):
    '''
    Computes the element-wise exponential of `x`:

    :math:`exp(x) = {e^x}`

    Example:
        >>> C.exp([0., 1.]).eval()
        array([ 1.      ,  2.718282], dtype=float32)

    Args:
        x: numpy array or any :class:`cntk.ops.functions.Function` that outputs a tensor
        name (`str`, optional): the name of the Function instance in the network
    Returns:
        :class:`cntk.ops.functions.Function`
    '''
    from cntk.cntk_py import exp
    x = sanitize_input(x)
    return exp(x, name)


@typemap
def log(x, name=''):
    '''
    Computes the element-wise the natural logarithm of `x`:

    Example:
        >>> C.log([1., 2.]).eval()
        array([ 0.      ,  0.693147], dtype=float32)

    Args:
        x: numpy array or any :class:`cntk.ops.functions.Function` that outputs a tensor
        name (`str`, optional): the name of the Function instance in the network
    Returns:
        :class:`cntk.ops.functions.Function`

    Note:
        CNTK returns -85.1 for log(x) if `x` is negative or zero. The reason is that
        it uses 1e-37 (whose natural logarithm is -85.1) as the smallest float
        number for `log`, because this is the only guaranteed precision across
        platforms. This will be changed to return `NaN` and `-inf`.
    '''
    from cntk.cntk_py import log
    x = sanitize_input(x)
    return log(x, name)


@typemap
def sqrt(x, name=''):
    '''
    Computes the element-wise square-root of `x`:

    :math:`sqrt(x) = {\sqrt[2]{x}}`

    Example:
        >>> C.sqrt([0., 4.]).eval()
        array([ 0.,  2.], dtype=float32)

    Args:
        x: numpy array or any :class:`cntk.ops.functions.Function` that outputs a tensor
        name (`str`, optional): the name of the Function instance in the network
    Returns:
        :class:`cntk.ops.functions.Function`

    Note:
        CNTK returns zero for sqrt of negative nubmers, this will be changed to
        retrun NaN
    '''
    from cntk.cntk_py import sqrt
    x = sanitize_input(x)
    return sqrt(x, name)


@typemap
def square(x, name=''):
    '''
    Computes the element-wise square of `x`:

    Example:
        >>> C.square([1., 10.]).eval()
        array([   1.,  100.], dtype=float32)

    Args:
        x: numpy array or any :class:`cntk.ops.functions.Function` that outputs a tensor
        name (`str`, optional): the name of the Function instance in the network
    Returns:
        :class:`cntk.ops.functions.Function`
    '''
    from cntk.cntk_py import square
    x = sanitize_input(x)
    return square(x, name)


@typemap
def abs(x, name=''):
    '''
    Computes the element-wise absolute of `x`:

    :math:`abs(x) = |x|`

    Example:
        >>> C.abs([-1, 1, -2, 3]).eval()
        array([ 1.,  1.,  2.,  3.], dtype=float32)

    Args:
        x: numpy array or any :class:`cntk.ops.functions.Function` that outputs a tensor
        name (`str`, optional): the name of the Function instance in the network
    Returns:
        :class:`cntk.ops.functions.Function`
    '''
    from cntk.cntk_py import abs
    x = sanitize_input(x)
    return abs(x, name)


@typemap
def negate(x, name=''):
    '''
    Computes the element-wise negation of `x`:

    :math:`negate(x) = -x`

    Example:
        >>> C.negate([-1, 1, -2, 3]).eval()
        array([ 1., -1.,  2., -3.], dtype=float32)

    Args:
        x: numpy array or any :class:`cntk.ops.functions.Function` that outputs a tensor
        name (`str`, optional): the name of the Function instance in the network
    Returns:
        :class:`cntk.ops.functions.Function`
    '''
    from cntk.cntk_py import negate
    x = sanitize_input(x)
    return negate(x, name)


@typemap
def reciprocal(x, name=''):
    '''
    Computes the element-wise reciprocal of `x`:

    Example:
        >>> C.reciprocal([-1/3, 1/5, -2, 3]).eval()
        array([-3.      ,  5.      , -0.5     ,  0.333333], dtype=float32)

    Args:
        x: numpy array or any :class:`cntk.ops.functions.Function` that outputs a tensor
        name (`str`, optional): the name of the Function instance in the network
    Returns:
        :class:`cntk.ops.functions.Function`
    '''
    from cntk.cntk_py import reciprocal
    x = sanitize_input(x)
    return reciprocal(x, name)


@typemap
def element_select(flag, value_if_true, value_if_false, name=''):
    '''
    return either value_if_true or value_if_false based on the value of flag.
    If flag != 0 value_if_true is returned, otherwise value_if_false.
    Behaves analogously to numpy.where(...).

    Example:
        >>> C.element_select([-10, -1, 0, 0.3, 100], [1, 10, 100, 1000, 10000], [ 2, 20, 200, 2000, 20000]).eval()
        array([     1.,     10.,    200.,   1000.,  10000.], dtype=float32)

    Args:
        flag: tensor
        value_if_true: tensor
        value_if_false: tensor
        name (`str`, optional): the name of the Function instance in the network
    Returns:
        :class:`cntk.ops.functions.Function`
    '''
    from cntk.cntk_py import element_select
    flag = sanitize_input(flag)
    value_if_true = sanitize_input(value_if_true)
    value_if_false = sanitize_input(value_if_false)
    return element_select(flag, value_if_true, value_if_false, name)

##########################################################################
# recurrent ops
##########################################################################


@typemap
def future_value(x, initial_state=None, time_step=1, name=''):
    '''
    This function returns the future value w.r.t. `x`. It is most often used when
    creating RNNs. The resulting tensor has the same shape as the input but is
    the next logical sample. The `time_step` parameter is the number of steps
    to look into the future and is 1 by default. If there is no future value (i.e.
    the current sample is the last one in the tensor) then the `initial_state`
    value is returned.

    Args:
        x: the tensor (or its name) from which the future value is obtained.
        initial_state: tensor or scalar representing the initial value to be
        used when the input tensor is shifted in time.
        time_step (`int`): the number of time steps to look into the future (default 1)
        name (`str`, optional): the name of the Function instance in the network
    Returns:
        :class:`cntk.ops.functions.Function`
    '''

    from ..utils import sanitize_dtype_cntk
    from ..cntk_py import Constant
    from cntk.cntk_py import future_value

    if initial_state is None:
        initial_state = Constant.scalar(sanitize_dtype_cntk(np.float32), 0.0)

    x = sanitize_input(x)
    return future_value(x, initial_state, time_step, name)


@typemap
def past_value(x, initial_state=None, time_step=1, name=''):
    '''
    This function returns the past value w.r.t. `x`. It is most often used when
    creating RNNs. The resulting tensor has the same shape as the input but is
    the previous logical sample. The `time_step` parameter is the number of steps
    to look into the past and is 1 by default. If there is no past value (i.e.
    the current sample is the first one in the tensor)  then the `initial_state`
    value is returned.

    Args:
        x: the tensor (or its name) from which the past value is obtained
        initial_state: tensor or scalar representing the initial value to be
        used when the input tensor is shifted in time.
        time_step (`int`): the number of time steps to look into the past (default 1)
        name (`str`, optional): the name of the Function instance in the network
    Returns:
        :class:`cntk.ops.functions.Function`
    '''

    from ..utils import sanitize_dtype_cntk
    from ..cntk_py import Constant
    from cntk.cntk_py import past_value

    if initial_state is None:
        initial_state = Constant.scalar(sanitize_dtype_cntk(np.float32), 0.0)

    x = sanitize_input(x)
    return past_value(x, initial_state, time_step, name)

##########################################################################
# reshaping ops
##########################################################################

# TODO: enable when it is exposed in c++


@typemap
def reshape(x, shape, name=''):
    '''
    Reinterpret input samples as having different tensor dimensions
    One dimension may be specified as 0 and will be inferred

    The output tensor has the shape specified by 'shape'.

    Examples:
        >>> i1 = C.input_variable(shape=(3,2))
        >>> C.reshape(i1, (2,3)).eval({i1:np.asarray([[[[0., 1.],[2., 3.],[4., 5.]]]], dtype=np.float32)})
        array([[[[ 0.,  1.,  2.],
                 [ 3.,  4.,  5.]]]], dtype=float32)

    Args:
        x: tensor to be reshaped
        shape (`tuple`): a tuple defining the resulting shape
        name (`str`, optional): the name of the Function instance in the network
    Returns:
        :class:`cntk.ops.functions.Function`
    '''
    if np.any(np.asarray(shape) < 0):
        # TODO decide on whether -1 instead of 0 should be used to infer the
        # dimension
        raise ValueError('shape dimensions cannot be negative')

    from cntk.cntk_py import reshape
    x = sanitize_input(x)
    shape = sanitize_shape(shape)

    return reshape(x, shape, name)


@typemap
def transpose(x, axis1=0, axis2=1, name=''):
    '''
    Swaps two axes of the tensor. The output tensor has the same data but with
    `axis1` and `axis2` swapped.

    Examples:
        >>> C.transpose([[[0,1],[2,3],[4,5]]], 1, 2).eval()
        array([[[ 0.,  2.,  4.],
                [ 1.,  3.,  5.]]], dtype=float32)

    Args:
        x: tensor to be transposed
        axis1 (`int` or :class:`cntk.axis.Axis`): the axis to swap with `axis2`
        axis2 (`int` or :class:`cntk.axis.Axis`): the axis to swap with `axis1`
        name (`str`, optional): the name of the Function instance in the network
    Returns:
        :class:`cntk.ops.functions.Function`
    '''
    from cntk.cntk_py import transpose_axes
    x = sanitize_input(x)
    axis1 = sanitize_axis(axis1)
    axis2 = sanitize_axis(axis2)
    return transpose_axes(x, axis1, axis2, name)


@typemap
def slice(x, axis, begin_index, end_index, name=''):
    '''
    Slice the input along an axis.

    Examples:
        >>> # Slice using input variable
        >>> # create 2x3 matrix
        >>> x1 = C.input_variable((2,3))
        >>> # slice index 1 (second) at first axis
        >>> C.slice(x1, 0, 1, 2).eval({x1: np.asarray([[[[1,2,-3],
        ...                                              [4, 5, 6]]]],dtype=np.float32)})
        array([[[[ 4.,  5.,  6.]]]], dtype=float32)
        >>> # slice index 0 (first) at second axis
        >>> C.slice(x1, 1, 0, 1).eval({x1: np.asarray([[[[1,2,-3],
        ...                                              [4, 5, 6]]]],dtype=np.float32)})
        array([[[[ 1.],
                 [ 4.]]]], dtype=float32)

        >>> #slice using constant
        >>> data = np.asarray([[1, 2, -3],
        ...                     [4, 5,  6]], dtype=np.float32)
        >>> x = C.constant(value=data)
        >>> C.slice(x, 0, 1, 2).eval()
        array([[ 4.,  5.,  6.]], dtype=float32)
        >>> C.slice(x, 1, 0, 1).eval()
        array([[ 1.],
               [ 4.]], dtype=float32)

    NumPy's way of slicing works, too:

    Examples:
        TODO: Make following lines work. Uncomment when done
        #>>> x1[1].eval()
        #array([[ 4.,  5.,  6.]], dtype=float32)
        #>>> x1[:,:2,:].eval()
        #array([[ 1.,  2.],
        #         [ 4.,  5.]], dtype=float32)

    Args:
        x: input tensor
        axis (`int` or :class:`cntk.axis.Axis`): axis along which `begin_index` and `end_index`
         will be used. If it is of type `int` it will be used as a static axis.
        begin_index (`int`): the index along axis where the slicing starts
        end_index (`int`): the index along axis where the slicing ends
        name (`str`, optional): the name of the Function instance in the network

    See also:
        Indexing in NumPy: http://docs.scipy.org/doc/numpy/reference/arrays.indexing.html

    Returns:
        :class:`cntk.ops.functions.Function`
    '''
    from cntk.cntk_py import slice
    x = sanitize_input(x)
    axis = sanitize_axis(axis)
    return slice(x, axis, begin_index, end_index, name)

# TODO: enable when it is exposed in c++


@typemap
def splice(inputs, axis=-1, name=''):
    '''
    Concatenate the input tensors along an axis.

    Examples:
        >>> # create 2x2 matrix in a sequence of length 1 in a batch of one sample
        >>> data1 = np.asarray([[[1, 2],
        ...                      [4, 5]]], dtype=np.float32)

        >>> x = C.constant(value=data1)
        >>> # create 3x2 matrix in a sequence of length 1 in a batch of one sample
        >>> data2 = np.asarray([[[10, 20],
        ...                       [30, 40],
        ...                       [50, 60]]],dtype=np.float32)
        >>> y = C.constant(value=data2)
        >>> # splice both inputs on axis=0 returns a 5x2 matrix
        >>> C.splice((x,y), 1).eval()
        array([[[  1.,   2.],
                [  4.,   5.],
                [ 10.,  20.],
                [ 30.,  40.],
                [ 50.,  60.]]], dtype=float32)

    Args:
        inputs (`list`): tuple of input tensors
        axis (:class:`cntk.axis.Axis`): axis along which the concatenation will be performed
        name (`str`, optional): the name of the Function instance in the network

    Returns:
        :class:`cntk.ops.functions.Function`
    '''
    from cntk.cntk_py import splice
    if type(inputs) not in (list, tuple):
        raise ValueError('inputs has to be an iterable')

    inputs = [sanitize_input(x) for x in inputs]
    axis = sanitize_axis(axis)

    return splice(inputs, axis, name)

##########################################################################
# reduction ops
##########################################################################


@typemap
def reduce_sum(x, axis=None, name=''):
    '''
    Computes the sum of the input tensor's elements across one axis. If the axis parameter
    is not specified then the sum will be computed over all axes, that is, the output is a scalar,
    which is the sum of tensor's elements.

    Examples:
        >>> # create 3x2 matrix in a sequence of length 1 in a batch of one sample
        >>> data = [[10, 20],[30, 40],[50, 60]]

        >>> # reduce over the first axis
        >>> C.reduce_sum(data, 0).eval()
        array([[  90.,  120.]], dtype=float32)

        >>> # reduce over the second axis
        >>> C.reduce_sum(data, 1).eval()
        array([[  30.],
               [  70.],
               [ 110.]], dtype=float32)

        >>> # Negative axis is counted from last to first. So -1 retrieves same
        >>> # result as 1 on a matrix of rank 2.
        >>> C.reduce_sum(data, -1).eval()
        array([[  30.],
               [  70.],
               [ 110.]], dtype=float32)

        >>> # And -2 retrieves the same result as 0 on a matrix of rank 2.
        >>> C.reduce_sum(data, -2).eval()
        array([[  90.,  120.]], dtype=float32)

        >>> # reduce over the all axes
        >>> C.reduce_sum(data).eval()
        array(210.0, dtype=float32)

    Args:
        x: input tensor
        axis (`int` or :class:`cntk.axis.Axis`): axis along which the reduction will be performed
        name (`str`, optional): the name of the Function instance in the network

    Returns:
        :class:`cntk.ops.functions.Function`
    '''
    from cntk.cntk_py import reduce_sum
    x = sanitize_input(x)
    axis = sanitize_axis(axis)
    return reduce_sum(x, axis, name)


@typemap
def reduce_log_sum(x, axis=None, name=''):
    '''
    Computes the log sum of the input tensor's elements across the specified axis.

    Args:
        x: input tensor
        axis (`int` or :class:`cntk.axis.Axis`): axis along which the reduction will be performed
        name (`str`): the name of the Function instance in the network

    Returns:
        :class:`cntk.ops.functions.Function`
    '''
    from cntk.cntk_py import reduce_log_sum
    x = sanitize_input(x)
    axis = sanitize_axis(axis)
    return reduce_log_sum(x, axis, name)


@typemap
def reduce_mean(x, axis=None, name=''):
    '''
    Computes the mean of the input tensor's elements across the specified axis.

    Examples:
        >>> # create 3x2 matrix in a sequence of length 1 in a batch of one sample
        >>> data = [[10, 20],[30, 40],[50, 60]]

        >>> C.reduce_mean(data, 0).eval()
        array([[ 30.,  40.]], dtype=float32)

        >>> C.reduce_mean(data, 1).eval()
        array([[ 15.],
               [ 35.],
               [ 55.]], dtype=float32)

    Args:
        x: input tensor
        axis (`int` or :class:`cntk.axis.Axis`): axis along which the reduction will be performed
        name (`str`, optional): the name of the Function instance in the network

    Returns:
        :class:`cntk.ops.functions.Function`
    '''
    from cntk.cntk_py import reduce_mean
    x = sanitize_input(x)
    axis = sanitize_axis(axis)
    return reduce_mean(x, axis, name)


@typemap
def reduce_max(x, axis=None, name=''):
    '''
    Computes the max of the input tensor's elements across the specified axis.

    Examples:
        >>> # create 3x2 matrix in a sequence of length 1 in a batch of one sample
        >>> data = [[10, 20],[30, 40],[50, 60]]

        >>> C.reduce_max(data, 0).eval()
        array([[ 50.,  60.]], dtype=float32)

        >>> C.reduce_max(data, 1).eval()
        array([[ 20.],
               [ 40.],
               [ 60.]], dtype=float32)

    Args:
        x: input tensor
        axis (`int` or :class:`cntk.axis.Axis`): axis along which the reduction will be performed
        name (`str`): the name of the Function instance in the network

    Returns:
        :class:`cntk.ops.functions.Function`
    '''
    from cntk.cntk_py import reduce_max
    x = sanitize_input(x)
    axis = sanitize_axis(axis)
    return reduce_max(x, axis, name)


@typemap
def reduce_min(x, axis=None, name=''):
    '''
    Computes the min of the input tensor's elements across the specified axis.

    Examples:
        >>> # create 3x2 matrix in a sequence of length 1 in a batch of one sample
        >>> data = [[10, 20],[30, 40],[50, 60]]

        >>> C.reduce_min(data, 0).eval()
        array([[ 10.,  20.]], dtype=float32)

        >>> C.reduce_min(data, 1).eval()
        array([[ 10.],
               [ 30.],
               [ 50.]], dtype=float32)

    Args:
        x: input tensor
        axis (`int` or :class:`cntk.axis.Axis`): axis along which the reduction will be performed
        name (`str`): the name of the Function instance in the network

    Returns:
        :class:`cntk.ops.functions.Function`
    '''
    from cntk.cntk_py import reduce_min
    x = sanitize_input(x)
    axis = sanitize_axis(axis)
    return reduce_min(x, axis, name)

##########################################################################
# training ops
##########################################################################


@typemap
def dropout(x, dropout_rate=0.0, name=''):
    '''
    Randomly selects elements of the input with a given probability called the `dropout_rate`, and sets
    them to 0. This has been shown to improve generalizability of models.

    In CNTK's implementation, the remaining values that are not set to 0 will instead be multiplied
    with (1 / (1 - `dropout_rate`)). This way, the model parameters learned with dropout are directly
    applicable in inference. (If this was not done, the user would have to manually scale them before
    inference.)

    Examples:
        >>> data = [[10, 20],[30, 40],[50, 60]]
        >>> C.dropout(data, 0.5).eval() # doctest: +SKIP
        array([[  0.,  40.],
               [  0.,  80.],
               [  0.,   0.]], dtype=float32)

        >>> C.dropout(reduce_data, 0.75).eval() # doctest: +SKIP
        array([[   0.,    0.],
               [   0.,  160.],
               [   0.,  240.]], dtype=float32)

    Args:
        x: input tensor
        dropout_rate (float, [0,1)): fraction of nodes to be set to zero
        name (`str`, optional): the name of the Function instance in the network

    Returns:
        :class:`cntk.ops.functions.Function`
    '''
    if dropout_rate < 0.0 or dropout_rate >= 1.0:
        raise ValueError('dropout_rate must be in the interval [0,1)')

    from cntk.cntk_py import dropout
    x = sanitize_input(x)

    return dropout(x, dropout_rate, name)

##########################################################################
# variables_and_parameters ops
##########################################################################

<<<<<<< HEAD
from cntk.cntk_py import DeviceDescriptor
from cntk.axis import Axis

=======
from cntk.cntk_py import Axis
from cntk.device import use_default_device
>>>>>>> 38db9b0f
# TODO: expose output_variable as well ?

# TODO: if we end up using only factory methods, we should get rid of the
# class Variable in variables.py


@typemap
def input_variable(shape, data_type=np.float32, needs_gradient=True, is_sparse=False,
                   dynamic_axes=Axis.default_input_variable_dynamic_axes, name=''):
    '''
    It creates an input node.

    Args:
        shape (`tuple` or `int`): the shape of the input tensor
        data_type (`type`, optional): np.float32 (default) or np.float64
        needs_gradients (`bool`, optional): whether to back-propagates to it or not. True by default.
        is_sparse (`bool`, optional): whether the variable is sparse (`False` by default)
        dynamic_axes (`list` or `tuple`, default): a list of dynamic axis (e.g., batch axis, time axis)
        name (`str`, optional): the name of the Function instance in the network

    Returns:
        :class:`cntk.ops.variables.Variable`
    '''
    from cntk.cntk_py import input_variable
    from ..utils import sanitize_shape, sanitize_dtype_cntk

    shape = sanitize_shape(shape)

    if data_type is None:
        data_type = np.float32
    dtype = sanitize_dtype_cntk(data_type)
    dynamic_axes = sanitize_dynamic_axes(dynamic_axes)

    # TODO dynamic axis for numpy arrays
    # TODO sparse for numpy arrays

    return input_variable(shape, is_sparse, dtype, needs_gradient, name, dynamic_axes)


@typemap
def placeholder_variable(shape, dynamic_axes=Axis.default_input_variable_dynamic_axes, name=''):
    '''
    It creates a variable place holder for recurrence networks, when the network's dynamic axes
    are unfolded, the place holder will get assigned a variable along the correspondent dynamic axis.

    Args:
        shape (`tuple` or `int`): the shape of the variable tensor
        dynamic_axes (`list`): the list of dynamic axes that the actual variable uses

    Returns:
        :class:`cntk.ops.functions.Function`
    '''
    from cntk.cntk_py import placeholder_variable
    shape = sanitize_shape(shape)
    dynamic_axes = sanitize_dynamic_axes(dynamic_axes)
    return placeholder_variable(shape, name, dynamic_axes)


@typemap
def parameter(shape=None, init=None, device=None, name=''):
    '''
    It creates a parameter tensor.

    Examples:
        >>> init_parameter = C.parameter(shape=(3,4), init=2)
        >>> np.asarray(init_parameter) # doctest: +SKIP
        array([[ 2.,  2.,  2.,  2.],
               [ 2.,  2.,  2.,  2.],
               [ 2.,  2.,  2.,  2.]], dtype=float32)

    Args:
        shape (`tuple` or `int`, optional): the shape of the input tensor. If not provided, it
         will be inferred from ``value``.
        init (scalar or NumPy array or initializer): if init is a scalar
         it will be replicated for every element in the tensor or
         NumPy array. If it is the output of an initializer form
         :module:`cntk.initializer` it will be used to initialize the tensor at
         the first forward pass. If `None`, the tensor will be initialized
         with 0.
        device (:class:`cntk.DeviceDescriptor`): instance of DeviceDescriptor
        name (`str`, optional): the name of the Parameter instance in the network

    Returns:
        :class:`cntk.ops.variables.Parameter`
    '''

    from .variables import Parameter
    if not device:
        device = use_default_device()

    if np.isscalar(init) and not shape:
        shape = ()
        if isinstance(init, np.ndarray):
            data_type = str(init.dtype)
        else:
            data_type = 'float32'
    else:
        data_type = None

    return Parameter(shape, init, data_type, device, name)


@typemap
def constant(value=None, shape=None, device=None, name=''):
    '''
    It creates a constant tensor initialized from a numpy array

    Examples
        >>> constant_data = C.constant([[1., 2.], [3., 4.], [5., 6.]])
        >>> constant_data.value
        array([[ 1.,  2.],
               [ 3.,  4.],
               [ 5.,  6.]], dtype=float32)

    Args:
        value (scalar or NumPy array, optional): a scalar initial value that would be replicated for
         every element in the tensor or NumPy array.
         If ``None``, the tensor will be initialized uniformly random.
        shape (`tuple` or `int`, optional): the shape of the input tensor. If not provided, it will
         be inferred from ``value``.
        device (:class:`cntk.DeviceDescriptor`): instance of DeviceDescriptor
        name (`str`, optional): the name of the Function instance in the network
    Returns:
        :class:`cntk.ops.variables.Constant`
    '''
    from .variables import Constant
    if not device:
        device = use_default_device()
    if np.isscalar(value) and not shape:
        shape = ()
        if isinstance(value, np.ndarray):
            data_type = str(value.dtype)
        else:
            data_type = 'float32'
    else:
        data_type = None

    return Constant(value, shape, data_type, device, name)

##########################################################################
# normalization ops
##########################################################################

# TODO: ComputeInputPerDimMeansAndInvStdDevs


@typemap
def per_dim_mean_variance_normalize(operand, mean, inv_stddev, name=''):
    '''
    Computes per dimension mean-variance normalization of the specified input operand.

    Args:
        operand: the variable to be normalized
        mean (NumPy array): per dimension mean to use for the normalization
        inv_stddev (NumPy array): per dimension standard deviation to use for the normalization
        name (`str`, optional): the name of the Function instance in the network
    Returns:
        :class:`cntk.ops.functions.Function`
    '''
    from cntk.cntk_py import per_dim_mean_variance_normalize
    mean = sanitize_input(mean, get_data_type(mean))
    inv_stddev = sanitize_input(inv_stddev, get_data_type(inv_stddev))
    return per_dim_mean_variance_normalize(operand, mean, inv_stddev, name)<|MERGE_RESOLUTION|>--- conflicted
+++ resolved
@@ -1498,15 +1498,8 @@
 # variables_and_parameters ops
 ##########################################################################
 
-<<<<<<< HEAD
-from cntk.cntk_py import DeviceDescriptor
+from cntk.device import use_default_device
 from cntk.axis import Axis
-
-=======
-from cntk.cntk_py import Axis
-from cntk.device import use_default_device
->>>>>>> 38db9b0f
-# TODO: expose output_variable as well ?
 
 # TODO: if we end up using only factory methods, we should get rid of the
 # class Variable in variables.py
