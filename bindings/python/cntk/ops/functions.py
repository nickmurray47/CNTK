--- conflicted
+++ resolved
@@ -415,6 +415,7 @@
         # BUGBUG: This is a workaround, I think, since for other cases, this happens automatically.
         #         Without, SWIG throws "TypeError: cannot convert value of dictionary".
         #         This mapping should be removed once the TypeError has been fixed.
+        # TODO: latest master still does not have it, so try if it works without by now.
         substitutions = { param: (arg.output if isinstance(arg, Function) else arg) for param, arg in substitutions.items() }
         return super(Function, self).clone(method, substitutions)
 
@@ -438,27 +439,27 @@
                  See :meth:`~cntk.ops.functions.Function.forward` for details on passing
                  input data.
                * any other type: if node has an unique input, arguments is
-                 mapped to this input. 
+                 mapped to this input.
              For nodes with more than one input, only dict is allowed.
 
              In both cases, every every sample in the data will be interpreted
-             as a new sequence. 
-             
+             as a new sequence.
+
              Sequences can be marked as continuations of the same sequence in
              the previous minibatch (that is the sequence in the same slot).
              There are two possibilities for this:
-             
+
               * specifying arguments as a `tuple` where the first element is
                 used as arguments and the second one will be used as a list
                 of bools, denoting whether a sequence is a new one (`True`) or a
                 continuation of the sequence in the same slot of the previous
-                minibatch (`False`). This will be applied to all batches. 
-              * specifying arguments as a dictionary of variables to tuples 
+                minibatch (`False`). This will be applied to all batches.
+              * specifying arguments as a dictionary of variables to tuples
                 where the first element is used as arguments and the second
                 one will be used as a list of bools, denoting whether a sequence
                 is a new one (`True`) or a continuation of the sequence in the
                 same slot of the previous minibatch (`False`). This will be
-                applied to all batches. 
+                applied to all batches.
 
              Data should be either NumPy arrays or a
              :class:`~cntk.io.MinibatchData` instance.
@@ -467,12 +468,8 @@
              to be performed.
 
         Returns:
-<<<<<<< HEAD
-            map of outputs to NumPy arrays; or a single NumPy array if Function has only one output
-=======
            dict or NumPy Array: Dict with keys of ouput variable names and values of 
            output variable. A single NumPy array if there is only one output value.
->>>>>>> 9295738a
         '''
 
         _, output_map = self.forward(arguments, self.outputs, device=device)
@@ -506,27 +503,27 @@
                  the dictionary key.If the array denotes a sequence then the
                  elements of the sequence are grouped along axis 0.
                * any other type: if node has an unique input, arguments is
-                 mapped to this input. 
+                 mapped to this input.
              For nodes with more than one input, only dict is allowed.
 
              In both cases, every every sample in the data will be interpreted
-             as a new sequence. 
-             
+             as a new sequence.
+
              Sequences can be marked as continuations of the same sequence in
              the previous minibatch (that is the sequence in the same slot).
              There are two possibilities for this:
-             
+
               * specifying arguments as a `tuple` where the first element is
                 used as arguments and the second one will be used as a list
                 of bools, denoting whether a sequence is a new one (`True`) or a
                 continuation of the sequence in the same slot of the previous
-                minibatch (`False`). This will be applied to all batches. 
-              * specifying arguments as a dictionary of variables to tuples 
+                minibatch (`False`). This will be applied to all batches.
+              * specifying arguments as a dictionary of variables to tuples
                 where the first element is used as arguments and the second
                 one will be used as a list of bools, denoting whether a sequence
                 is a new one (`True`) or a continuation of the sequence in the
                 same slot of the previous minibatch (`False`). This will be
-                applied to all batches. 
+                applied to all batches.
 
              Data should be either NumPy arrays or a
              :class:`~cntk.io.MinibatchData` instance.
@@ -802,7 +799,7 @@
         Returns a list of primitive function with ``name`` in the graph
         starting from this node. Throws an exceptoin if ``name`` occurs
         multiple times. If you expect only one function to be returned, use
-        :func:`find_by_name`. 
+        :func:`find_by_name`.
 
         Example:
             >>> a = C.input_variable(shape=1, name='i')
@@ -812,7 +809,7 @@
             2
             >>> c.find_all_with_name('z')
             []
-            
+
         Args:
             name (str): names to look for
 
@@ -842,7 +839,7 @@
             b
             >>> c.find_by_name('z') is None
             True
-            
+
             If you need a full function out of it that can be evaluated, you
             need to upcast it (currently done via combine):
 
